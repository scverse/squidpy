import pytest

from anndata import AnnData
import scanpy as sc

import numpy as np

import matplotlib.pyplot as plt

from squidpy.im import ImageContainer
from tests.conftest import DPI, PlotTester, PlotTesterMeta
import squidpy as sq


class TestContainerShow(PlotTester, metaclass=PlotTesterMeta):
    def test_channelwise_wrong_number_of_axes(self, cont: ImageContainer):
        fig, ax = plt.subplots(dpi=DPI, tight_layout=True)
        with pytest.raises(ValueError, match=r"Expected `3` axes, found `1`."):
            cont.show(ax=ax, channelwise=True)

    def test_channelwise_wrong_number_of_axes(self, cont: ImageContainer):
        fig, ax = plt.subplots(dpi=DPI, tight_layout=True)
        with pytest.raises(ValueError, match=r"Expected `3` axes, found `1`."):
            cont.show(ax=ax, channelwise=True)

    def test_plot_axis(self, cont: ImageContainer):
        cont.add_img(np.random.RandomState(42).normal(size=(*cont.shape, 3)), layer="foo")
        fig, (ax1, ax2) = plt.subplots(ncols=2, dpi=DPI, tight_layout=True)

        cont.show("image", ax=ax1)
        cont.show("foo", ax=ax2)

    def test_plot_channel(self, cont: ImageContainer):
        cont.show(channel=1, dpi=DPI)

<<<<<<< HEAD
    def test_plot_as_mask(self, cont: ImageContainer):
        cont.add_img(np.random.RandomState(42).normal(size=(*cont.shape, 3)), layer="foo")
        cont.show("foo", as_mask=True, channel=1, dpi=DPI)
=======
    def test_plot_segmentation(self, cont: ImageContainer):
        seg = np.random.RandomState(43).randint(0, 255, size=(*cont.shape, 1))
        seg[seg <= 200] = 0
        cont.add_img(seg, layer="foo")
        cont["foo"].attrs["segmentation"] = True

        cont.show("image", segmentation_layer="foo", dpi=DPI)
>>>>>>> 2bfb439c

    def test_plot_imshow_kwargs(self, cont: ImageContainer):
        cont.show(channel=2, cmap="inferno", dpi=DPI)

    def test_plot_channelwise(self, cont: ImageContainer):
        cont.show(channelwise=True, dpi=DPI)

<<<<<<< HEAD
    def test_plot_channelwise_as_mask(self, cont: ImageContainer):
        cont.show(channelwise=True, as_mask=True, dpi=DPI)
=======
    def test_plot_channelwise_segmentation(self, cont: ImageContainer):
        seg = np.random.RandomState(43).randint(0, 255, size=(*cont.shape, 1))
        seg[seg <= 200] = 0
        cont.add_img(seg, layer="foo")
        cont["foo"].attrs["segmentation"] = True

        cont.show("image", channelwise=True, segmentation_layer="foo", dpi=DPI, segmentation_alpha=1)
>>>>>>> 2bfb439c


def test_extract(adata: AnnData, cont: ImageContainer, caplog):
    """
    Calculate features and extract columns to obs
    """
    # get obsm
    sq.im.calculate_image_features(adata, cont, features=["summary"])

    # extract columns (default values)
    extr_adata = sq.pl.extract(adata)
    # Test that expected columns exist
    for col in [
        "summary_ch-0_quantile-0.9",
        "summary_ch-0_quantile-0.5",
        "summary_ch-0_quantile-0.1",
        "summary_ch-1_quantile-0.9",
        "summary_ch-1_quantile-0.5",
        "summary_ch-1_quantile-0.1",
        "summary_ch-2_quantile-0.9",
        "summary_ch-2_quantile-0.5",
        "summary_ch-2_quantile-0.1",
    ]:
        assert col in extr_adata.obs.columns

    # get obsm that is a numpy array
    adata.obsm["pca_features"] = sc.pp.pca(adata.obsm["img_features"], n_comps=3)
    # extract columns
    extr_adata = sq.pl.extract(adata, obsm_key="pca_features", prefix="pca_features")
    # Test that expected columns exist
    for col in ["pca_features_0", "pca_features_1", "pca_features_2"]:
        assert col in extr_adata.obs.columns

    # extract multiple obsm at once (no prefix)
    extr_adata = sq.pl.extract(adata, obsm_key=["img_features", "pca_features"])
    # Test that expected columns exist
    for col in [
        "summary_ch-0_quantile-0.9",
        "summary_ch-0_quantile-0.5",
        "summary_ch-0_quantile-0.1",
        "summary_ch-1_quantile-0.9",
        "summary_ch-1_quantile-0.5",
        "summary_ch-1_quantile-0.1",
        "summary_ch-2_quantile-0.9",
        "summary_ch-2_quantile-0.5",
        "summary_ch-2_quantile-0.1",
        "0",
        "1",
        "2",
    ]:
        assert col in extr_adata.obs.columns

    # TODO: test similarly to ligrec
    # currently logging to stderr, and not captured by caplog
    # extract obsm twice and make sure that warnings are issued
    # with caplog.at_level(logging.WARNING):
    #    extr2_adata = sq.pl.extract(extr_adata, obsm_key=['pca_features'])
    #    log = caplog.text
    #    assert "will be overwritten by extract" in log<|MERGE_RESOLUTION|>--- conflicted
+++ resolved
@@ -18,11 +18,6 @@
         with pytest.raises(ValueError, match=r"Expected `3` axes, found `1`."):
             cont.show(ax=ax, channelwise=True)
 
-    def test_channelwise_wrong_number_of_axes(self, cont: ImageContainer):
-        fig, ax = plt.subplots(dpi=DPI, tight_layout=True)
-        with pytest.raises(ValueError, match=r"Expected `3` axes, found `1`."):
-            cont.show(ax=ax, channelwise=True)
-
     def test_plot_axis(self, cont: ImageContainer):
         cont.add_img(np.random.RandomState(42).normal(size=(*cont.shape, 3)), layer="foo")
         fig, (ax1, ax2) = plt.subplots(ncols=2, dpi=DPI, tight_layout=True)
@@ -33,11 +28,6 @@
     def test_plot_channel(self, cont: ImageContainer):
         cont.show(channel=1, dpi=DPI)
 
-<<<<<<< HEAD
-    def test_plot_as_mask(self, cont: ImageContainer):
-        cont.add_img(np.random.RandomState(42).normal(size=(*cont.shape, 3)), layer="foo")
-        cont.show("foo", as_mask=True, channel=1, dpi=DPI)
-=======
     def test_plot_segmentation(self, cont: ImageContainer):
         seg = np.random.RandomState(43).randint(0, 255, size=(*cont.shape, 1))
         seg[seg <= 200] = 0
@@ -45,7 +35,6 @@
         cont["foo"].attrs["segmentation"] = True
 
         cont.show("image", segmentation_layer="foo", dpi=DPI)
->>>>>>> 2bfb439c
 
     def test_plot_imshow_kwargs(self, cont: ImageContainer):
         cont.show(channel=2, cmap="inferno", dpi=DPI)
@@ -53,10 +42,6 @@
     def test_plot_channelwise(self, cont: ImageContainer):
         cont.show(channelwise=True, dpi=DPI)
 
-<<<<<<< HEAD
-    def test_plot_channelwise_as_mask(self, cont: ImageContainer):
-        cont.show(channelwise=True, as_mask=True, dpi=DPI)
-=======
     def test_plot_channelwise_segmentation(self, cont: ImageContainer):
         seg = np.random.RandomState(43).randint(0, 255, size=(*cont.shape, 1))
         seg[seg <= 200] = 0
@@ -64,7 +49,6 @@
         cont["foo"].attrs["segmentation"] = True
 
         cont.show("image", channelwise=True, segmentation_layer="foo", dpi=DPI, segmentation_alpha=1)
->>>>>>> 2bfb439c
 
 
 def test_extract(adata: AnnData, cont: ImageContainer, caplog):
