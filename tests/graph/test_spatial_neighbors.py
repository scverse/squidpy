--- conflicted
+++ resolved
@@ -189,12 +189,8 @@
         conn, dist = spatial_neighbors(adata_fluo, coord_type=coord_type, copy=True)
         conn_filtered, dist_filtered = spatial_neighbors(adata_fluo, coord_type=coord_type, percentile=percentile, copy=True)
 
-<<<<<<< HEAD
         # check whether there are less connectivities in the filtered graph and whether the max distance is smaller
         assert not ((conn!=conn_filtered).nnz==0)
-=======
-        assert (conn != conn_filtered).nnz == 0
->>>>>>> 61b866b3
         assert dist.max() > dist_filtered.max()
 
         Adj, Dst = _build_connectivity(adata_fluo.obsm["spatial"], n_neighs=6, return_distance=True, set_diag=False)
