from typing import Tuple

import anndata as ad
import numpy as np
import pytest
from anndata import AnnData
from scipy.sparse import isspmatrix_csr

from squidpy._constants._pkg_constants import Key
from squidpy.gr import spatial_neighbors
from squidpy.gr._build import _build_connectivity


class TestSpatialNeighbors:
    # ground-truth Delaunay distances
    _gt_ddist = np.array(
        [
            [0.0, 2.0, 0.0, 4.12310563],
            [2.0, 0.0, 6.32455532, 5.0],
            [0.0, 6.32455532, 0.0, 5.38516481],
            [4.12310563, 5.0, 5.38516481, 0.0],
        ]
    )
    # ground-truth Delaunay graph
    _gt_dgraph = np.array([[0.0, 1.0, 0.0, 1.0], [1.0, 0.0, 1.0, 1.0], [0.0, 1.0, 0.0, 1.0], [1.0, 1.0, 1.0, 0.0]])

    @staticmethod
    def _adata_concat(adata1, adata2):
        adata2.uns["spatial"] = {"library2": None}  # needed to trigger grid building
        batch1, batch2 = "batch1", "batch2"
        adata_concat = ad.concat(
            {batch1: adata1, batch2: adata2},
            label="library_id",
            uns_merge="unique",
        )
        return adata_concat, batch1, batch2

    # TODO: add edge cases
    # TODO(giovp): test with reshuffling
    @pytest.mark.parametrize(("n_rings", "n_neigh", "sum_dist"), [(1, 6, 0), (2, 18, 30), (3, 36, 84)])
    def test_spatial_neighbors_visium(self, visium_adata: AnnData, n_rings: int, n_neigh: int, sum_dist: int):
        """
        check correctness of neighborhoods for visium coordinates
        """
        spatial_neighbors(visium_adata, n_rings=n_rings)
        assert visium_adata.obsp[Key.obsp.spatial_conn()][0].sum() == n_neigh
        assert visium_adata.uns[Key.uns.spatial_neighs()]["distances_key"] == Key.obsp.spatial_dist()
        if n_rings > 1:
            assert visium_adata.obsp[Key.obsp.spatial_dist()][0].sum() == sum_dist

        # test for library_key
        visium_adata2 = visium_adata.copy()
        adata_concat, batch1, batch2 = TestSpatialNeighbors._adata_concat(visium_adata, visium_adata2)
        spatial_neighbors(visium_adata2, n_rings=n_rings)
        spatial_neighbors(adata_concat, library_key="library_id", n_rings=n_rings)
        assert adata_concat.obsp[Key.obsp.spatial_conn()][0].sum() == n_neigh
        np.testing.assert_array_equal(
            adata_concat[adata_concat.obs["library_id"] == batch1].obsp[Key.obsp.spatial_conn()].A,
            visium_adata.obsp[Key.obsp.spatial_conn()].A,
        )
        np.testing.assert_array_equal(
            adata_concat[adata_concat.obs["library_id"] == batch2].obsp[Key.obsp.spatial_conn()].A,
            visium_adata2.obsp[Key.obsp.spatial_conn()].A,
        )

    @pytest.mark.parametrize(("n_rings", "n_neigh", "sum_neigh"), [(1, 4, 4), (2, 4, 12), (3, 4, 24)])
    def test_spatial_neighbors_squaregrid(self, adata_squaregrid: AnnData, n_rings: int, n_neigh: int, sum_neigh: int):
        """
        check correctness of neighborhoods for visium coordinates
        """
        adata = adata_squaregrid
        spatial_neighbors(adata, n_neighs=n_neigh, n_rings=n_rings, coord_type="grid")
        assert np.diff(adata.obsp[Key.obsp.spatial_conn()].indptr).max() == sum_neigh
        assert adata.uns[Key.uns.spatial_neighs()]["distances_key"] == Key.obsp.spatial_dist()

        # test for library_key
        adata2 = adata.copy()
        adata_concat, batch1, batch2 = TestSpatialNeighbors._adata_concat(adata, adata2)
        spatial_neighbors(adata2, n_neighs=n_neigh, n_rings=n_rings, coord_type="grid")
        spatial_neighbors(adata_concat, library_key="library_id", n_neighs=n_neigh, n_rings=n_rings, coord_type="grid")
        assert np.diff(adata_concat.obsp[Key.obsp.spatial_conn()].indptr).max() == sum_neigh
        np.testing.assert_array_equal(
            adata_concat[adata_concat.obs["library_id"] == batch1].obsp[Key.obsp.spatial_conn()].A,
            adata.obsp[Key.obsp.spatial_conn()].A,
        )
        np.testing.assert_array_equal(
            adata_concat[adata_concat.obs["library_id"] == batch2].obsp[Key.obsp.spatial_conn()].A,
            adata2.obsp[Key.obsp.spatial_conn()].A,
        )

    @pytest.mark.parametrize("type_rings", [("grid", 1), ("grid", 6), ("generic", 1)])
    @pytest.mark.parametrize("set_diag", [False, True])
    def test_set_diag(self, adata_squaregrid: AnnData, set_diag: bool, type_rings: Tuple[str, int]):
        typ, n_rings = type_rings
        spatial_neighbors(adata_squaregrid, coord_type=typ, set_diag=set_diag, n_rings=n_rings)
        G = adata_squaregrid.obsp[Key.obsp.spatial_conn()]
        D = adata_squaregrid.obsp[Key.obsp.spatial_dist()]

        np.testing.assert_array_equal(G.diagonal(), float(set_diag))
        np.testing.assert_array_equal(D.diagonal(), 0.0)

    def test_spatial_neighbors_non_visium(self, non_visium_adata: AnnData):
        """
        check correctness of neighborhoods for non-visium coordinates
        """
        correct_knn_graph = np.array(
            [
                [0.0, 1.0, 1.0, 1.0],
                [1.0, 0.0, 1.0, 1.0],
                [1.0, 1.0, 0.0, 1.0],
                [1.0, 1.0, 1.0, 0.0],
            ]
        )

        correct_radius_graph = np.array(
            [
                [0.0, 1.0, 0.0, 1.0],
                [1.0, 0.0, 0.0, 1.0],
                [0.0, 0.0, 0.0, 0.0],
                [1.0, 1.0, 0.0, 0.0],
            ]
        )

        spatial_neighbors(non_visium_adata, n_neighs=3, coord_type=None)
        spatial_graph = non_visium_adata.obsp[Key.obsp.spatial_conn()].A

        np.testing.assert_array_equal(spatial_graph, correct_knn_graph)

        spatial_neighbors(non_visium_adata, radius=5.0, coord_type=None)
        spatial_graph = non_visium_adata.obsp[Key.obsp.spatial_conn()].A

        np.testing.assert_array_equal(spatial_graph, correct_radius_graph)

        spatial_neighbors(non_visium_adata, delaunay=True, coord_type=None)
        spatial_graph = non_visium_adata.obsp[Key.obsp.spatial_conn()].A
        spatial_dist = non_visium_adata.obsp[Key.obsp.spatial_dist()].A

        np.testing.assert_array_equal(spatial_graph, self._gt_dgraph)
        np.testing.assert_allclose(spatial_dist, self._gt_ddist)

        # test for library_key
        non_visium_adata2 = non_visium_adata.copy()
        adata_concat, batch1, batch2 = TestSpatialNeighbors._adata_concat(non_visium_adata, non_visium_adata2)
        spatial_neighbors(adata_concat, library_key="library_id", delaunay=True, coord_type=None)
        spatial_neighbors(non_visium_adata2, delaunay=True, coord_type=None)

        np.testing.assert_array_equal(
            adata_concat[adata_concat.obs["library_id"] == batch1].obsp[Key.obsp.spatial_conn()].A,
            non_visium_adata.obsp[Key.obsp.spatial_conn()].A,
        )
        np.testing.assert_array_equal(
            adata_concat[adata_concat.obs["library_id"] == batch2].obsp[Key.obsp.spatial_conn()].A,
            non_visium_adata2.obsp[Key.obsp.spatial_conn()].A,
        )

    @pytest.mark.parametrize("set_diag", [False, True])
    @pytest.mark.parametrize("radius", [(0, np.inf), (2.0, 4.0), (-42, -420), (100, 200)])
    def test_radius_min_max(self, non_visium_adata: AnnData, radius: Tuple[float, float], set_diag: bool):
        gt_ddist = self._gt_ddist.copy()
        gt_dgraph = self._gt_dgraph.copy()

        minn, maxx = sorted(radius)
        mask = (gt_ddist < minn) | (gt_ddist > maxx)
        gt_ddist[mask] = 0.0
        gt_dgraph[mask] = 0.0
        if set_diag:
            ixs = np.arange(len(gt_dgraph))
            gt_dgraph[ixs, ixs] = 1.0

        spatial_neighbors(non_visium_adata, delaunay=True, coord_type=None, radius=radius, set_diag=set_diag)
        spatial_dist = non_visium_adata.obsp[Key.obsp.spatial_dist()].A
        spatial_graph = non_visium_adata.obsp[Key.obsp.spatial_conn()].A

        np.testing.assert_allclose(spatial_graph, gt_dgraph)
        np.testing.assert_allclose(spatial_dist, gt_ddist)

    def test_copy(self, non_visium_adata: AnnData):
        conn, dist = spatial_neighbors(non_visium_adata, delaunay=True, coord_type=None, copy=True)

        assert isspmatrix_csr(conn)
        assert isspmatrix_csr(dist)
        assert Key.obsp.spatial_conn() not in non_visium_adata.obsp
        assert Key.obsp.spatial_dist() not in non_visium_adata.obsp
        np.testing.assert_allclose(dist.A, self._gt_ddist)
        np.testing.assert_allclose(conn.A, self._gt_dgraph)

    @pytest.mark.parametrize("percentile", [99.0, 95.0])
<<<<<<< HEAD
    def test_percentile_filtering(self, adata_hne: AnnData, percentile: float, coord_type="generic"):
        conn, dist = spatial_neighbors(adata_hne, coord_type=coord_type, copy=True)
        conn_filtered, dist_filtered = spatial_neighbors(adata_hne, coord_type=coord_type, percentile=percentile, copy=True)
=======
    def test_percentile_filtering(self, adata_fluo: AnnData, percentile: float, coord_type="generic"):
        conn, dist = spatial_neighbors(adata_fluo, coord_type=coord_type, copy=True)
        conn_filtered, dist_filtered = spatial_neighbors(
            adata_fluo, coord_type=coord_type, percentile=percentile, copy=True
        )
>>>>>>> 698bcc1b

        # check whether there are less connectivities in the filtered graph and whether the max distance is smaller
        assert not ((conn != conn_filtered).nnz == 0)
        assert dist.max() > dist_filtered.max()

        Adj, Dst = _build_connectivity(adata_hne.obsm["spatial"], n_neighs=6, return_distance=True, set_diag=False)
        threshold = np.percentile(Dst.data, percentile)
        Adj[Dst > threshold] = 0.0
        Dst[Dst > threshold] = 0.0
        Adj.eliminate_zeros()
        Dst.eliminate_zeros()

        assert dist_filtered.max() == Dst.max()<|MERGE_RESOLUTION|>--- conflicted
+++ resolved
@@ -185,17 +185,9 @@
         np.testing.assert_allclose(conn.A, self._gt_dgraph)
 
     @pytest.mark.parametrize("percentile", [99.0, 95.0])
-<<<<<<< HEAD
     def test_percentile_filtering(self, adata_hne: AnnData, percentile: float, coord_type="generic"):
         conn, dist = spatial_neighbors(adata_hne, coord_type=coord_type, copy=True)
         conn_filtered, dist_filtered = spatial_neighbors(adata_hne, coord_type=coord_type, percentile=percentile, copy=True)
-=======
-    def test_percentile_filtering(self, adata_fluo: AnnData, percentile: float, coord_type="generic"):
-        conn, dist = spatial_neighbors(adata_fluo, coord_type=coord_type, copy=True)
-        conn_filtered, dist_filtered = spatial_neighbors(
-            adata_fluo, coord_type=coord_type, percentile=percentile, copy=True
-        )
->>>>>>> 698bcc1b
 
         # check whether there are less connectivities in the filtered graph and whether the max distance is smaller
         assert not ((conn != conn_filtered).nnz == 0)
