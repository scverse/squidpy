--- conflicted
+++ resolved
@@ -187,13 +187,8 @@
             radius=radius,
             set_diag=set_diag,
         )
-<<<<<<< HEAD
-        spatial_dist = non_visium_adata.obsp[Key.obsp.spatial_dist()].A
-        spatial_graph = non_visium_adata.obsp[Key.obsp.spatial_conn()].A
-=======
         spatial_dist = non_visium_adata.obsp[Key.obsp.spatial_dist()].toarray()
         spatial_graph = non_visium_adata.obsp[Key.obsp.spatial_conn()].toarray()
->>>>>>> fae9416e
 
         np.testing.assert_allclose(spatial_graph, gt_dgraph)
         np.testing.assert_allclose(spatial_dist, gt_ddist)
