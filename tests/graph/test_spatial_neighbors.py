from __future__ import annotations

import anndata as ad
import numpy as np
import pytest
import spatialdata as sd
from anndata import AnnData
from numpy.random import default_rng
from scipy.sparse import isspmatrix_csr
from shapely import Point
from spatialdata.datasets import blobs

from squidpy._constants._pkg_constants import Key
from squidpy.gr import mask_graph, spatial_neighbors
from squidpy.gr._build import _build_connectivity

<<<<<<< HEAD

@pytest.fixture(params=[None, "spectral", "cosine"])
def transform(request):
    return request.param
=======
>>>>>>> 2fffcfdb


class TestSpatialNeighbors:
    # ground-truth Delaunay distances
    _gt_ddist = np.array(
        [
            [0.0, 2.0, 0.0, 4.12310563],
            [2.0, 0.0, 6.32455532, 5.0],
            [0.0, 6.32455532, 0.0, 5.38516481],
            [4.12310563, 5.0, 5.38516481, 0.0],
        ]
    )
    # ground-truth Delaunay graph
    _gt_dgraph = np.array(
        [
            [0.0, 1.0, 0.0, 1.0],
            [1.0, 0.0, 1.0, 1.0],
            [0.0, 1.0, 0.0, 1.0],
            [1.0, 1.0, 1.0, 0.0],
        ]
    )

    @staticmethod
    def _adata_concat(adata1, adata2):
        adata2.uns["spatial"] = {"library2": None}  # needed to trigger grid building
        batch1, batch2 = "batch1", "batch2"
        adata_concat = ad.concat(
            {batch1: adata1, batch2: adata2},
            label="library_id",
            uns_merge="unique",
        )
        return adata_concat, batch1, batch2

    # TODO: add edge cases
    # TODO(giovp): test with reshuffling
    @pytest.mark.parametrize(("n_rings", "n_neigh", "sum_dist"), [(1, 6, 0), (2, 18, 30), (3, 36, 84)])
<<<<<<< HEAD
    def test_spatial_neighbors_visium(self, visium_adata: AnnData, n_rings: int, n_neigh: int, sum_dist: int):
=======
    def test_spatial_neighbors_visium(
        self,
        visium_adata: AnnData,
        n_rings: int,
        n_neigh: int,
        sum_dist: int,
    ):
>>>>>>> 2fffcfdb
        """
        check correctness of neighborhoods for visium coordinates
        """
        spatial_neighbors(visium_adata, n_rings=n_rings)
        assert visium_adata.obsp[Key.obsp.spatial_conn()][0].sum() == n_neigh
        assert visium_adata.uns[Key.uns.spatial_neighs()]["distances_key"] == Key.obsp.spatial_dist()
        if n_rings > 1:
            assert visium_adata.obsp[Key.obsp.spatial_dist()][0].sum() == sum_dist

        # test for library_key
        visium_adata2 = visium_adata.copy()
        adata_concat, batch1, batch2 = TestSpatialNeighbors._adata_concat(visium_adata, visium_adata2)
        spatial_neighbors(visium_adata2, n_rings=n_rings)
        spatial_neighbors(adata_concat, library_key="library_id", n_rings=n_rings)
        assert adata_concat.obsp[Key.obsp.spatial_conn()][0].sum() == n_neigh
        np.testing.assert_array_equal(
            adata_concat[adata_concat.obs["library_id"] == batch1].obsp[Key.obsp.spatial_conn()].toarray(),
            visium_adata.obsp[Key.obsp.spatial_conn()].toarray(),
        )
        np.testing.assert_array_equal(
            adata_concat[adata_concat.obs["library_id"] == batch2].obsp[Key.obsp.spatial_conn()].toarray(),
            visium_adata2.obsp[Key.obsp.spatial_conn()].toarray(),
        )

    @pytest.mark.parametrize(("n_rings", "n_neigh", "sum_neigh"), [(1, 4, 4), (2, 4, 12), (3, 4, 24)])
    def test_spatial_neighbors_squaregrid(self, adata_squaregrid: AnnData, n_rings: int, n_neigh: int, sum_neigh: int):
        """
        check correctness of neighborhoods for visium coordinates
        """
        adata = adata_squaregrid
        spatial_neighbors(adata, n_neighs=n_neigh, n_rings=n_rings, coord_type="grid")
        assert np.diff(adata.obsp[Key.obsp.spatial_conn()].indptr).max() == sum_neigh
        assert adata.uns[Key.uns.spatial_neighs()]["distances_key"] == Key.obsp.spatial_dist()

        # test for library_key
        adata2 = adata.copy()
        adata_concat, batch1, batch2 = TestSpatialNeighbors._adata_concat(adata, adata2)
        spatial_neighbors(adata2, n_neighs=n_neigh, n_rings=n_rings, coord_type="grid")
        spatial_neighbors(
            adata_concat,
            library_key="library_id",
            n_neighs=n_neigh,
            n_rings=n_rings,
            coord_type="grid",
        )
        assert np.diff(adata_concat.obsp[Key.obsp.spatial_conn()].indptr).max() == sum_neigh
        np.testing.assert_array_equal(
            adata_concat[adata_concat.obs["library_id"] == batch1].obsp[Key.obsp.spatial_conn()].toarray(),
            adata.obsp[Key.obsp.spatial_conn()].toarray(),
        )
        np.testing.assert_array_equal(
            adata_concat[adata_concat.obs["library_id"] == batch2].obsp[Key.obsp.spatial_conn()].toarray(),
            adata2.obsp[Key.obsp.spatial_conn()].toarray(),
        )

    @pytest.mark.parametrize("type_rings", [("grid", 1), ("grid", 6), ("generic", 1)])
    @pytest.mark.parametrize("set_diag", [False, True])
    def test_set_diag(self, adata_squaregrid: AnnData, set_diag: bool, type_rings: tuple[str, int]):
        typ, n_rings = type_rings
        spatial_neighbors(adata_squaregrid, coord_type=typ, set_diag=set_diag, n_rings=n_rings)
        G = adata_squaregrid.obsp[Key.obsp.spatial_conn()]
        D = adata_squaregrid.obsp[Key.obsp.spatial_dist()]

        np.testing.assert_array_equal(G.diagonal(), float(set_diag))
        np.testing.assert_array_equal(D.diagonal(), 0.0)

    def test_spatial_neighbors_non_visium(self, non_visium_adata: AnnData):
        """
        check correctness of neighborhoods for non-visium coordinates
        """
        correct_knn_graph = np.array(
            [
                [0.0, 1.0, 1.0, 1.0],
                [1.0, 0.0, 1.0, 1.0],
                [1.0, 1.0, 0.0, 1.0],
                [1.0, 1.0, 1.0, 0.0],
            ]
        )

        correct_radius_graph = np.array(
            [
                [0.0, 1.0, 0.0, 1.0],
                [1.0, 0.0, 0.0, 1.0],
                [0.0, 0.0, 0.0, 0.0],
                [1.0, 1.0, 0.0, 0.0],
            ]
        )

        spatial_neighbors(non_visium_adata, n_neighs=3, coord_type=None)
        spatial_graph = non_visium_adata.obsp[Key.obsp.spatial_conn()].toarray()

        np.testing.assert_array_equal(spatial_graph, correct_knn_graph)

        spatial_neighbors(non_visium_adata, radius=5.0, coord_type=None)
        spatial_graph = non_visium_adata.obsp[Key.obsp.spatial_conn()].toarray()

        np.testing.assert_array_equal(spatial_graph, correct_radius_graph)

        spatial_neighbors(non_visium_adata, delaunay=True, coord_type=None)
        spatial_graph = non_visium_adata.obsp[Key.obsp.spatial_conn()].toarray()
        spatial_dist = non_visium_adata.obsp[Key.obsp.spatial_dist()].toarray()

        np.testing.assert_array_equal(spatial_graph, self._gt_dgraph)
        np.testing.assert_allclose(spatial_dist, self._gt_ddist)

        # test for library_key
        non_visium_adata2 = non_visium_adata.copy()
        adata_concat, batch1, batch2 = TestSpatialNeighbors._adata_concat(non_visium_adata, non_visium_adata2)
<<<<<<< HEAD
        spatial_neighbors(
            adata_concat,
            library_key="library_id",
            delaunay=True,
            coord_type=None,
        )
        spatial_neighbors(
            non_visium_adata2,
            delaunay=True,
            coord_type=None,
        )
=======
        spatial_neighbors(adata_concat, library_key="library_id", delaunay=True, coord_type=None)
        spatial_neighbors(non_visium_adata2, delaunay=True, coord_type=None)
>>>>>>> 2fffcfdb

        np.testing.assert_array_equal(
            adata_concat[adata_concat.obs["library_id"] == batch1].obsp[Key.obsp.spatial_conn()].toarray(),
            non_visium_adata.obsp[Key.obsp.spatial_conn()].toarray(),
        )
        np.testing.assert_array_equal(
            adata_concat[adata_concat.obs["library_id"] == batch2].obsp[Key.obsp.spatial_conn()].toarray(),
            non_visium_adata2.obsp[Key.obsp.spatial_conn()].toarray(),
        )

    @pytest.mark.parametrize("set_diag", [False, True])
    @pytest.mark.parametrize("radius", [(0, np.inf), (2.0, 4.0), (-42, -420), (100, 200)])
    def test_radius_min_max(self, non_visium_adata: AnnData, radius: tuple[float, float], set_diag: bool):
        gt_ddist = self._gt_ddist.copy()
        gt_dgraph = self._gt_dgraph.copy()

        minn, maxx = sorted(radius)
        mask = (gt_ddist < minn) | (gt_ddist > maxx)
        gt_ddist[mask] = 0.0
        gt_dgraph[mask] = 0.0
        if set_diag:
            ixs = np.arange(len(gt_dgraph))
            gt_dgraph[ixs, ixs] = 1.0

        spatial_neighbors(
            non_visium_adata,
            delaunay=True,
            coord_type=None,
            radius=radius,
            set_diag=set_diag,
        )
        spatial_dist = non_visium_adata.obsp[Key.obsp.spatial_dist()].toarray()
        spatial_graph = non_visium_adata.obsp[Key.obsp.spatial_conn()].toarray()

        np.testing.assert_allclose(spatial_graph, gt_dgraph)
        np.testing.assert_allclose(spatial_dist, gt_ddist)

    def test_copy(self, non_visium_adata: AnnData):
        conn, dist = spatial_neighbors(non_visium_adata, delaunay=True, coord_type=None, copy=True)

        assert isspmatrix_csr(conn)
        assert isspmatrix_csr(dist)
        assert Key.obsp.spatial_conn() not in non_visium_adata.obsp
        assert Key.obsp.spatial_dist() not in non_visium_adata.obsp
        np.testing.assert_allclose(dist.toarray(), self._gt_ddist)
        np.testing.assert_allclose(conn.toarray(), self._gt_dgraph)

    @pytest.mark.parametrize("percentile", [99.0, 95.0])
    def test_percentile_filtering(self, adata_hne: AnnData, percentile: float, coord_type="generic"):
        conn, dist = spatial_neighbors(adata_hne, coord_type=coord_type, copy=True)
        conn_filtered, dist_filtered = spatial_neighbors(
            adata_hne, coord_type=coord_type, percentile=percentile, copy=True
        )

        # check whether there are less connectivities in the filtered graph and whether the max distance is smaller
        assert not ((conn != conn_filtered).nnz == 0)
        assert dist.max() > dist_filtered.max()

        Adj, Dst = _build_connectivity(adata_hne.obsm["spatial"], n_neighs=6, return_distance=True, set_diag=False)
        threshold = np.percentile(Dst.data, percentile)
        Adj[Dst > threshold] = 0.0
        Dst[Dst > threshold] = 0.0
        Adj.eliminate_zeros()
        Dst.eliminate_zeros()

        assert dist_filtered.max() == Dst.max()

    @pytest.mark.parametrize("n_neighs", [5, 10, 20])
    def test_spatial_neighbors_generic(self, n_neighs: int):
        rng = np.random.default_rng(42)
        adata = ad.AnnData(shape=(512, 1))
        adata.obsm["spatial"] = rng.random(size=(512, 2))

        spatial_neighbors(adata, n_neighs=n_neighs, coord_type="generic", radius=None)
        graph = adata.obsp[Key.obsp.spatial_conn()]
        actual = np.array(graph.sum(axis=1)).flatten()

        np.testing.assert_array_equal(actual, n_neighs)

    @pytest.mark.parametrize("n_neighs", [2, 3, 4])
    def test_spatial_neighbors_sdata(self, n_neighs: int):
        TABLE_NAME = "table"
        REGION_NAME = "blobs_labels"
        sdata = blobs()

        spatial_neighbors(
            sdata,
            table_key=TABLE_NAME,
            elements_to_coordinate_systems={REGION_NAME: "global"},
            n_neighs=n_neighs,
            coord_type="generic",
        )
        graph = sdata.tables[TABLE_NAME].obsp[Key.obsp.spatial_conn()]
        actual = np.array(graph.sum(axis=1)).flatten()

        np.testing.assert_array_equal(actual, n_neighs)

        TABLE_NAME = "table_circles"
        REGION_NAME = "blobs_circles"
        rng = default_rng(42)
        X = rng.normal(size=(len(sdata.shapes[REGION_NAME]), 2))
        adata_circles = AnnData(X)
        adata_circles.obs["region"] = REGION_NAME
        adata_circles.obs["instance_id"] = sdata[REGION_NAME].index.values

        sdata[TABLE_NAME] = adata_circles
        sdata.set_table_annotates_spatialelement(
            TABLE_NAME,
            REGION_NAME,
            region_key="region",
            instance_key="instance_id",
        )

        spatial_neighbors(
            sdata,
            table_key=TABLE_NAME,
            elements_to_coordinate_systems={REGION_NAME: "global"},
            n_neighs=n_neighs,
            coord_type="generic",
        )
        graph = sdata.tables[TABLE_NAME].obsp[Key.obsp.spatial_conn()]
        actual = np.array(graph.sum(axis=1)).flatten()

        np.testing.assert_array_equal(actual, n_neighs)

    @pytest.mark.parametrize("key_added", ["mask", "mask2"])
    @pytest.mark.parametrize("delaunay", [True, False])
    def test_mask_graph(
        self,
        sdata_mask_graph: sd.SpatialData,
        key_added: str,
        delaunay: bool,
    ):
        sdata = sdata_mask_graph
        mask_polygon = sdata["polygon"].geometry[0]

        neighs_key = Key.uns.spatial_neighs("spatial")
        conns_key = Key.obsp.spatial_conn("spatial")
        dists_key = Key.obsp.spatial_dist("spatial")

        mask_conns_key = f"{key_added}_{conns_key}"
        mask_dists_key = f"{key_added}_{dists_key}"
        mask_neighs_key = f"{key_added}_{neighs_key}"

        spatial_neighbors(
            sdata,
            elements_to_coordinate_systems={"circles": "global"},
            table_key="table",
            delaunay=delaunay,
        )

        mask_graph(
            sdata,
            "table",
            mask_polygon,
            negative_mask=False,
            key_added=key_added,
        )

        graph_original = sdata["table"].obsp[conns_key].copy()
        graph_positive_filter = sdata["table"].obsp[mask_conns_key].copy()
        mask_graph(
            sdata,
            "table",
            mask_polygon,
            negative_mask=True,
            key_added=key_added,
        )

        graph_negative_filter = sdata["table"].obsp[mask_conns_key].copy()

        assert graph_original.toarray().sum() == sum(
            [
                graph_positive_filter.toarray().sum(),
                graph_negative_filter.toarray().sum(),
            ]
        )
        assert mask_conns_key in sdata["table"].obsp
        assert mask_dists_key in sdata["table"].obsp
        assert mask_neighs_key in sdata["table"].uns
        uns = sdata["table"].uns
        assert uns[mask_neighs_key]["distances_key"] == mask_dists_key
        assert uns[mask_neighs_key]["connectivities_key"] == mask_conns_key
        assert uns[mask_neighs_key]["params"]["negative_mask"]

        mask_polygon = sdata["polygon"]
        with pytest.raises(
            ValueError,
            match="`polygon_mask` should be of type `Polygon` or `MultiPolygon`, got",
        ):
            mask_graph(
                sdata,
                "table",
                Point((0, 1)),
                negative_mask=True,
                key_added=key_added,
            )

<<<<<<< HEAD
    @pytest.mark.parametrize("coord_type", ["generic", "grid"])
    @pytest.mark.parametrize("transform", ["spectral", "cosine"])
    def test_transform_properties(self, coord_type: str, transform: str):
        """Test that transforms produce expected matrix properties."""
        # Create test data
        if coord_type == "generic":
            rng = np.random.default_rng(42)
            adata = ad.AnnData(shape=(20, 5))
            adata.obsm["spatial"] = rng.random(size=(20, 2)) * 10
            kwargs = {"n_neighs": 5, "coord_type": "generic"}
        else:  # grid
            # Create a small visium-like dataset
            adata = ad.AnnData(shape=(9, 5))
            # 3x3 grid coordinates
            coords = np.array([[i, j] for i in range(3) for j in range(3)], dtype=float)
            adata.obsm["spatial"] = coords
            adata.uns["spatial"] = {"library1": {"scalefactors": {}}}
            kwargs = {"n_neighs": 4, "coord_type": "grid"}

        # Test without transform (baseline)
        conn_orig, dist_orig = spatial_neighbors(adata, copy=True, transform=None, **kwargs)

        # Test with transform
        conn_trans, dist_trans = spatial_neighbors(adata, copy=True, transform=transform, **kwargs)

        # Basic assertions
        assert isspmatrix_csr(conn_trans)
        assert isspmatrix_csr(dist_trans)
        assert conn_trans.shape == conn_orig.shape
        assert dist_trans.shape == dist_orig.shape

        # Transform-specific assertions
        if transform == "spectral":
            # Spectral transform should normalize the matrix
            # Row sums should be close to 1.0 for non-isolated nodes
            row_sums = np.array(conn_trans.sum(axis=1)).flatten()
            non_zero_rows = row_sums > 0
            if np.any(non_zero_rows):
                # For connected components, normalized row sums should be reasonable
                assert np.all(row_sums[non_zero_rows] <= 2.0)  # Reasonable upper bound
                assert np.all(row_sums[non_zero_rows] >= 0.1)  # Reasonable lower bound
            print(conn_trans.toarray())
            print(conn_trans.T.toarray())
            # Matrix should still be symmetric
            assert np.allclose(conn_trans.toarray(), conn_trans.T.toarray(), rtol=1e-10)

        elif transform == "cosine":
            # Cosine similarity matrix should have values between 0 and 1
            assert conn_trans.min() >= 0.0
            assert conn_trans.max() <= 1.0

            # Diagonal should be 1.0 for non-zero rows
            diag = conn_trans.diagonal()
            row_sums = np.array(conn_orig.sum(axis=1)).flatten()
            non_zero_rows = row_sums > 0
            if np.any(non_zero_rows):
                assert np.allclose(diag[non_zero_rows], 1.0, rtol=1e-10)

        # Distance matrix should be unchanged by transforms
        np.testing.assert_allclose(dist_trans.toarray(), dist_orig.toarray(), rtol=1e-12)

    @pytest.mark.parametrize("transform", ["spectral", "cosine"])
    def test_transform_parameters_stored(self, non_visium_adata: AnnData, transform: str):
        """Test that transform parameters are correctly stored in uns."""
        spatial_neighbors(non_visium_adata, coord_type="generic", n_neighs=3, transform=transform)

        # Check that transform is stored in parameters
        params = non_visium_adata.uns[Key.uns.spatial_neighs()]["params"]
        assert "transform" in params
        assert params["transform"] == transform

    def test_transform_none_equivalent_to_no_transform(self, non_visium_adata: AnnData):
        """Test that transform=None produces the same result as no transform parameter."""
        adata1 = non_visium_adata.copy()
        adata2 = non_visium_adata.copy()

        # One with transform=None, one without transform parameter
        spatial_neighbors(adata1, coord_type="generic", n_neighs=3, transform=None)
        spatial_neighbors(adata2, coord_type="generic", n_neighs=3)

        # Results should be identical
        np.testing.assert_allclose(
            adata1.obsp[Key.obsp.spatial_conn()].toarray(), adata2.obsp[Key.obsp.spatial_conn()].toarray()
        )
        np.testing.assert_allclose(
            adata1.obsp[Key.obsp.spatial_dist()].toarray(), adata2.obsp[Key.obsp.spatial_dist()].toarray()
        )

    @pytest.mark.parametrize("transform", ["spectral", "cosine"])
    def test_transform_with_copy(self, non_visium_adata: AnnData, transform: str):
        """Test transform functionality with copy=True."""
        conn, dist = spatial_neighbors(
            non_visium_adata, coord_type="generic", n_neighs=3, transform=transform, copy=True
        )

        # Basic checks
        assert isspmatrix_csr(conn)
        assert isspmatrix_csr(dist)

        # Should not modify original data
        assert Key.obsp.spatial_conn() not in non_visium_adata.obsp
        assert Key.obsp.spatial_dist() not in non_visium_adata.obsp

        # Transform-specific checks
        if transform == "spectral":
            # Should be normalized
            row_sums = np.array(conn.sum(axis=1)).flatten()
            non_zero_rows = row_sums > 0
            if np.any(non_zero_rows):
                assert np.all(row_sums[non_zero_rows] <= 2.0)
        elif transform == "cosine":
            # Should have cosine similarity properties
            assert conn.min() >= 0.0
            assert conn.max() <= 1.0

    @pytest.mark.parametrize("transform", ["spectral", "cosine"])
    def test_transform_preserves_sparsity_pattern_structure(self, non_visium_adata: AnnData, transform: str):
        """Test that transforms preserve basic connectivity structure when appropriate."""
        # Get original connectivity
        conn_orig, _ = spatial_neighbors(non_visium_adata, coord_type="generic", n_neighs=3, transform=None, copy=True)

        # Get transformed connectivity
        conn_trans, _ = spatial_neighbors(
            non_visium_adata, coord_type="generic", n_neighs=3, transform=transform, copy=True
        )

        if transform == "spectral":
            # Spectral transform should preserve the sparsity pattern
            # (same non-zero locations)
            np.testing.assert_array_equal((conn_orig > 0).toarray(), (conn_trans > 0).toarray())
        elif transform == "cosine":
            # Cosine transform creates a dense similarity matrix, so sparsity pattern changes
            # But it should still be a valid similarity matrix
            assert conn_trans.nnz >= conn_orig.nnz  # Usually becomes denser

    def test_transform_invalid_option(self, non_visium_adata: AnnData):
        """Test that invalid transform options raise appropriate errors."""
        with pytest.raises((ValueError, NotImplementedError)):
            spatial_neighbors(non_visium_adata, coord_type="generic", n_neighs=3, transform="invalid_transform")

    @pytest.mark.parametrize("transform", ["spectral", "cosine"])
    def test_transform_with_different_coord_types(self, transform: str):
        """Test transforms work with different coordinate types."""
        # Test with generic coordinates
        rng = np.random.default_rng(42)
        adata_generic = ad.AnnData(shape=(16, 5))
        adata_generic.obsm["spatial"] = rng.random(size=(16, 2)) * 10

        spatial_neighbors(adata_generic, coord_type="generic", n_neighs=4, transform=transform)

        # Test with grid coordinates
        adata_grid = ad.AnnData(shape=(9, 5))
        coords = np.array([[i, j] for i in range(3) for j in range(3)], dtype=float)
        adata_grid.obsm["spatial"] = coords
        adata_grid.uns["spatial"] = {"library1": {"scalefactors": {}}}

        spatial_neighbors(adata_grid, coord_type="grid", n_rings=1, transform=transform)

        # Both should complete without error and have transformed matrices
        for adata in [adata_generic, adata_grid]:
            conn = adata.obsp[Key.obsp.spatial_conn()]
            assert conn.nnz > 0  # Should have connections

            if transform == "spectral":
                # Check normalization properties
                row_sums = np.array(conn.sum(axis=1)).flatten()
                non_zero_rows = row_sums > 0
                if np.any(non_zero_rows):
                    assert np.all(row_sums[non_zero_rows] <= 2.0)
            elif transform == "cosine":
                # Check cosine properties
                assert conn.min() >= 0.0
                assert conn.max() <= 1.0
=======
    def test_spatial_neighbors_transform_mathematical_properties(self, non_visium_adata: AnnData):
        """
        Test mathematical properties of each transform.
        """
        # Test spectral transform properties
        spatial_neighbors(non_visium_adata, delaunay=True, coord_type=None, transform="spectral")
        adj_spectral = non_visium_adata.obsp[Key.obsp.spatial_conn()].toarray()

        # Spectral transform should be symmetric
        np.testing.assert_allclose(adj_spectral, adj_spectral.T, atol=1e-10)

        # Spectral transform should have normalized rows (L2 norm <= 1)
        row_norms = np.sqrt(np.sum(adj_spectral**2, axis=1))
        np.testing.assert_array_less(row_norms, 1.0 + 1e-10)

        # Test cosine transform properties
        spatial_neighbors(non_visium_adata, delaunay=True, coord_type=None, transform="cosine")
        adj_cosine = non_visium_adata.obsp[Key.obsp.spatial_conn()].toarray()

        # Cosine transform should be symmetric
        np.testing.assert_allclose(adj_cosine, adj_cosine.T, atol=1e-10)

        # Cosine transform should have values in [-1, 1]
        np.testing.assert_array_less(-1.0 - 1e-10, adj_cosine)
        np.testing.assert_array_less(adj_cosine, 1.0 + 1e-10)

        # Diagonal of cosine transform should be 1 (self-similarity)
        np.testing.assert_allclose(np.diag(adj_cosine), 1.0, atol=1e-10)

    def test_spatial_neighbors_transform_edge_cases(self, non_visium_adata: AnnData):
        """
        Test transforms with edge cases (empty graph, single node, etc.).
        """
        # Test with a very small dataset
        small_adata = non_visium_adata[:5].copy()  # Only 5 points

        # Test all transforms with small dataset
        for transform in [None, "spectral", "cosine"]:
            spatial_neighbors(small_adata, delaunay=True, coord_type=None, transform=transform)
            assert Key.obsp.spatial_conn() in small_adata.obsp
            assert Key.obsp.spatial_dist() in small_adata.obsp

            # Verify transform parameter is saved
            assert small_adata.uns[Key.uns.spatial_neighs()]["params"]["transform"] == transform
>>>>>>> 2fffcfdb
<|MERGE_RESOLUTION|>--- conflicted
+++ resolved
@@ -14,13 +14,7 @@
 from squidpy.gr import mask_graph, spatial_neighbors
 from squidpy.gr._build import _build_connectivity
 
-<<<<<<< HEAD
-
-@pytest.fixture(params=[None, "spectral", "cosine"])
-def transform(request):
-    return request.param
-=======
->>>>>>> 2fffcfdb
+
 
 
 class TestSpatialNeighbors:
@@ -57,17 +51,7 @@
     # TODO: add edge cases
     # TODO(giovp): test with reshuffling
     @pytest.mark.parametrize(("n_rings", "n_neigh", "sum_dist"), [(1, 6, 0), (2, 18, 30), (3, 36, 84)])
-<<<<<<< HEAD
     def test_spatial_neighbors_visium(self, visium_adata: AnnData, n_rings: int, n_neigh: int, sum_dist: int):
-=======
-    def test_spatial_neighbors_visium(
-        self,
-        visium_adata: AnnData,
-        n_rings: int,
-        n_neigh: int,
-        sum_dist: int,
-    ):
->>>>>>> 2fffcfdb
         """
         check correctness of neighborhoods for visium coordinates
         """
@@ -80,8 +64,8 @@
         # test for library_key
         visium_adata2 = visium_adata.copy()
         adata_concat, batch1, batch2 = TestSpatialNeighbors._adata_concat(visium_adata, visium_adata2)
-        spatial_neighbors(visium_adata2, n_rings=n_rings)
-        spatial_neighbors(adata_concat, library_key="library_id", n_rings=n_rings)
+        spatial_neighbors(visium_adata2, n_rings=n_rings, transform=transform)
+        spatial_neighbors(adata_concat, library_key="library_id", n_rings=n_rings, transform=transform)
         assert adata_concat.obsp[Key.obsp.spatial_conn()][0].sum() == n_neigh
         np.testing.assert_array_equal(
             adata_concat[adata_concat.obs["library_id"] == batch1].obsp[Key.obsp.spatial_conn()].toarray(),
@@ -176,22 +160,8 @@
         # test for library_key
         non_visium_adata2 = non_visium_adata.copy()
         adata_concat, batch1, batch2 = TestSpatialNeighbors._adata_concat(non_visium_adata, non_visium_adata2)
-<<<<<<< HEAD
-        spatial_neighbors(
-            adata_concat,
-            library_key="library_id",
-            delaunay=True,
-            coord_type=None,
-        )
-        spatial_neighbors(
-            non_visium_adata2,
-            delaunay=True,
-            coord_type=None,
-        )
-=======
         spatial_neighbors(adata_concat, library_key="library_id", delaunay=True, coord_type=None)
         spatial_neighbors(non_visium_adata2, delaunay=True, coord_type=None)
->>>>>>> 2fffcfdb
 
         np.testing.assert_array_equal(
             adata_concat[adata_concat.obs["library_id"] == batch1].obsp[Key.obsp.spatial_conn()].toarray(),
@@ -388,225 +358,4 @@
                 Point((0, 1)),
                 negative_mask=True,
                 key_added=key_added,
-            )
-
-<<<<<<< HEAD
-    @pytest.mark.parametrize("coord_type", ["generic", "grid"])
-    @pytest.mark.parametrize("transform", ["spectral", "cosine"])
-    def test_transform_properties(self, coord_type: str, transform: str):
-        """Test that transforms produce expected matrix properties."""
-        # Create test data
-        if coord_type == "generic":
-            rng = np.random.default_rng(42)
-            adata = ad.AnnData(shape=(20, 5))
-            adata.obsm["spatial"] = rng.random(size=(20, 2)) * 10
-            kwargs = {"n_neighs": 5, "coord_type": "generic"}
-        else:  # grid
-            # Create a small visium-like dataset
-            adata = ad.AnnData(shape=(9, 5))
-            # 3x3 grid coordinates
-            coords = np.array([[i, j] for i in range(3) for j in range(3)], dtype=float)
-            adata.obsm["spatial"] = coords
-            adata.uns["spatial"] = {"library1": {"scalefactors": {}}}
-            kwargs = {"n_neighs": 4, "coord_type": "grid"}
-
-        # Test without transform (baseline)
-        conn_orig, dist_orig = spatial_neighbors(adata, copy=True, transform=None, **kwargs)
-
-        # Test with transform
-        conn_trans, dist_trans = spatial_neighbors(adata, copy=True, transform=transform, **kwargs)
-
-        # Basic assertions
-        assert isspmatrix_csr(conn_trans)
-        assert isspmatrix_csr(dist_trans)
-        assert conn_trans.shape == conn_orig.shape
-        assert dist_trans.shape == dist_orig.shape
-
-        # Transform-specific assertions
-        if transform == "spectral":
-            # Spectral transform should normalize the matrix
-            # Row sums should be close to 1.0 for non-isolated nodes
-            row_sums = np.array(conn_trans.sum(axis=1)).flatten()
-            non_zero_rows = row_sums > 0
-            if np.any(non_zero_rows):
-                # For connected components, normalized row sums should be reasonable
-                assert np.all(row_sums[non_zero_rows] <= 2.0)  # Reasonable upper bound
-                assert np.all(row_sums[non_zero_rows] >= 0.1)  # Reasonable lower bound
-            print(conn_trans.toarray())
-            print(conn_trans.T.toarray())
-            # Matrix should still be symmetric
-            assert np.allclose(conn_trans.toarray(), conn_trans.T.toarray(), rtol=1e-10)
-
-        elif transform == "cosine":
-            # Cosine similarity matrix should have values between 0 and 1
-            assert conn_trans.min() >= 0.0
-            assert conn_trans.max() <= 1.0
-
-            # Diagonal should be 1.0 for non-zero rows
-            diag = conn_trans.diagonal()
-            row_sums = np.array(conn_orig.sum(axis=1)).flatten()
-            non_zero_rows = row_sums > 0
-            if np.any(non_zero_rows):
-                assert np.allclose(diag[non_zero_rows], 1.0, rtol=1e-10)
-
-        # Distance matrix should be unchanged by transforms
-        np.testing.assert_allclose(dist_trans.toarray(), dist_orig.toarray(), rtol=1e-12)
-
-    @pytest.mark.parametrize("transform", ["spectral", "cosine"])
-    def test_transform_parameters_stored(self, non_visium_adata: AnnData, transform: str):
-        """Test that transform parameters are correctly stored in uns."""
-        spatial_neighbors(non_visium_adata, coord_type="generic", n_neighs=3, transform=transform)
-
-        # Check that transform is stored in parameters
-        params = non_visium_adata.uns[Key.uns.spatial_neighs()]["params"]
-        assert "transform" in params
-        assert params["transform"] == transform
-
-    def test_transform_none_equivalent_to_no_transform(self, non_visium_adata: AnnData):
-        """Test that transform=None produces the same result as no transform parameter."""
-        adata1 = non_visium_adata.copy()
-        adata2 = non_visium_adata.copy()
-
-        # One with transform=None, one without transform parameter
-        spatial_neighbors(adata1, coord_type="generic", n_neighs=3, transform=None)
-        spatial_neighbors(adata2, coord_type="generic", n_neighs=3)
-
-        # Results should be identical
-        np.testing.assert_allclose(
-            adata1.obsp[Key.obsp.spatial_conn()].toarray(), adata2.obsp[Key.obsp.spatial_conn()].toarray()
-        )
-        np.testing.assert_allclose(
-            adata1.obsp[Key.obsp.spatial_dist()].toarray(), adata2.obsp[Key.obsp.spatial_dist()].toarray()
-        )
-
-    @pytest.mark.parametrize("transform", ["spectral", "cosine"])
-    def test_transform_with_copy(self, non_visium_adata: AnnData, transform: str):
-        """Test transform functionality with copy=True."""
-        conn, dist = spatial_neighbors(
-            non_visium_adata, coord_type="generic", n_neighs=3, transform=transform, copy=True
-        )
-
-        # Basic checks
-        assert isspmatrix_csr(conn)
-        assert isspmatrix_csr(dist)
-
-        # Should not modify original data
-        assert Key.obsp.spatial_conn() not in non_visium_adata.obsp
-        assert Key.obsp.spatial_dist() not in non_visium_adata.obsp
-
-        # Transform-specific checks
-        if transform == "spectral":
-            # Should be normalized
-            row_sums = np.array(conn.sum(axis=1)).flatten()
-            non_zero_rows = row_sums > 0
-            if np.any(non_zero_rows):
-                assert np.all(row_sums[non_zero_rows] <= 2.0)
-        elif transform == "cosine":
-            # Should have cosine similarity properties
-            assert conn.min() >= 0.0
-            assert conn.max() <= 1.0
-
-    @pytest.mark.parametrize("transform", ["spectral", "cosine"])
-    def test_transform_preserves_sparsity_pattern_structure(self, non_visium_adata: AnnData, transform: str):
-        """Test that transforms preserve basic connectivity structure when appropriate."""
-        # Get original connectivity
-        conn_orig, _ = spatial_neighbors(non_visium_adata, coord_type="generic", n_neighs=3, transform=None, copy=True)
-
-        # Get transformed connectivity
-        conn_trans, _ = spatial_neighbors(
-            non_visium_adata, coord_type="generic", n_neighs=3, transform=transform, copy=True
-        )
-
-        if transform == "spectral":
-            # Spectral transform should preserve the sparsity pattern
-            # (same non-zero locations)
-            np.testing.assert_array_equal((conn_orig > 0).toarray(), (conn_trans > 0).toarray())
-        elif transform == "cosine":
-            # Cosine transform creates a dense similarity matrix, so sparsity pattern changes
-            # But it should still be a valid similarity matrix
-            assert conn_trans.nnz >= conn_orig.nnz  # Usually becomes denser
-
-    def test_transform_invalid_option(self, non_visium_adata: AnnData):
-        """Test that invalid transform options raise appropriate errors."""
-        with pytest.raises((ValueError, NotImplementedError)):
-            spatial_neighbors(non_visium_adata, coord_type="generic", n_neighs=3, transform="invalid_transform")
-
-    @pytest.mark.parametrize("transform", ["spectral", "cosine"])
-    def test_transform_with_different_coord_types(self, transform: str):
-        """Test transforms work with different coordinate types."""
-        # Test with generic coordinates
-        rng = np.random.default_rng(42)
-        adata_generic = ad.AnnData(shape=(16, 5))
-        adata_generic.obsm["spatial"] = rng.random(size=(16, 2)) * 10
-
-        spatial_neighbors(adata_generic, coord_type="generic", n_neighs=4, transform=transform)
-
-        # Test with grid coordinates
-        adata_grid = ad.AnnData(shape=(9, 5))
-        coords = np.array([[i, j] for i in range(3) for j in range(3)], dtype=float)
-        adata_grid.obsm["spatial"] = coords
-        adata_grid.uns["spatial"] = {"library1": {"scalefactors": {}}}
-
-        spatial_neighbors(adata_grid, coord_type="grid", n_rings=1, transform=transform)
-
-        # Both should complete without error and have transformed matrices
-        for adata in [adata_generic, adata_grid]:
-            conn = adata.obsp[Key.obsp.spatial_conn()]
-            assert conn.nnz > 0  # Should have connections
-
-            if transform == "spectral":
-                # Check normalization properties
-                row_sums = np.array(conn.sum(axis=1)).flatten()
-                non_zero_rows = row_sums > 0
-                if np.any(non_zero_rows):
-                    assert np.all(row_sums[non_zero_rows] <= 2.0)
-            elif transform == "cosine":
-                # Check cosine properties
-                assert conn.min() >= 0.0
-                assert conn.max() <= 1.0
-=======
-    def test_spatial_neighbors_transform_mathematical_properties(self, non_visium_adata: AnnData):
-        """
-        Test mathematical properties of each transform.
-        """
-        # Test spectral transform properties
-        spatial_neighbors(non_visium_adata, delaunay=True, coord_type=None, transform="spectral")
-        adj_spectral = non_visium_adata.obsp[Key.obsp.spatial_conn()].toarray()
-
-        # Spectral transform should be symmetric
-        np.testing.assert_allclose(adj_spectral, adj_spectral.T, atol=1e-10)
-
-        # Spectral transform should have normalized rows (L2 norm <= 1)
-        row_norms = np.sqrt(np.sum(adj_spectral**2, axis=1))
-        np.testing.assert_array_less(row_norms, 1.0 + 1e-10)
-
-        # Test cosine transform properties
-        spatial_neighbors(non_visium_adata, delaunay=True, coord_type=None, transform="cosine")
-        adj_cosine = non_visium_adata.obsp[Key.obsp.spatial_conn()].toarray()
-
-        # Cosine transform should be symmetric
-        np.testing.assert_allclose(adj_cosine, adj_cosine.T, atol=1e-10)
-
-        # Cosine transform should have values in [-1, 1]
-        np.testing.assert_array_less(-1.0 - 1e-10, adj_cosine)
-        np.testing.assert_array_less(adj_cosine, 1.0 + 1e-10)
-
-        # Diagonal of cosine transform should be 1 (self-similarity)
-        np.testing.assert_allclose(np.diag(adj_cosine), 1.0, atol=1e-10)
-
-    def test_spatial_neighbors_transform_edge_cases(self, non_visium_adata: AnnData):
-        """
-        Test transforms with edge cases (empty graph, single node, etc.).
-        """
-        # Test with a very small dataset
-        small_adata = non_visium_adata[:5].copy()  # Only 5 points
-
-        # Test all transforms with small dataset
-        for transform in [None, "spectral", "cosine"]:
-            spatial_neighbors(small_adata, delaunay=True, coord_type=None, transform=transform)
-            assert Key.obsp.spatial_conn() in small_adata.obsp
-            assert Key.obsp.spatial_dist() in small_adata.obsp
-
-            # Verify transform parameter is saved
-            assert small_adata.uns[Key.uns.spatial_neighs()]["params"]["transform"] == transform
->>>>>>> 2fffcfdb
+            )