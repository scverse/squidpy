from typing import Any, Set, Tuple, Union, Optional
from imageio import imread, imsave
from pathlib import Path
from collections import defaultdict
from html.parser import HTMLParser
from pytest_mock import MockerFixture
import pytest

from anndata import AnnData
import anndata as ad

import numpy as np
import xarray as xr
import dask.array as da

import tifffile

from squidpy.im import ImageContainer
from squidpy.im._coords import CropCoords, CropPadding, _NULL_COORDS
from squidpy._constants._pkg_constants import Key
import squidpy as sq


class SimpleHTMLValidator(HTMLParser):  # modified from CellRank
    def __init__(self, n_expected_rows: int, expected_tags: Set[str], **kwargs: Any):
        super().__init__(**kwargs)
        self._cnt = defaultdict(int)
        self._n_rows = 0

        self._n_expected_rows = n_expected_rows
        self._expected_tags = expected_tags

    def handle_starttag(self, tag: str, attrs: Any) -> None:
        self._cnt[tag] += 1
        self._n_rows += tag == "strong"

    def handle_endtag(self, tag: str) -> None:
        self._cnt[tag] -= 1

    def validate(self) -> None:
        assert self._n_rows == self._n_expected_rows
        assert set(self._cnt.keys()) == self._expected_tags
        if len(self._cnt):
            assert set(self._cnt.values()) == {0}


class TestContainerIO:
    def test_empty_initialization(self):
        img = ImageContainer()

        assert not len(img)
        assert isinstance(img.data, xr.Dataset)
        assert img.shape == (0, 0)
        assert str(img)
        assert repr(img)

    @pytest.mark.parametrize("on_init", [False, True])
    def test_lazy_load(self, on_init: bool, tmpdir):
        img_orig = np.random.randint(low=0, high=255, size=(100, 100, 1), dtype=np.uint8)
        if on_init:
            fname = str(tmpdir / "tmp.tiff")
            tifffile.imsave(fname, img_orig)
            img = ImageContainer(fname, lazy=True)
        else:
            img = ImageContainer(da.from_array(img_orig), lazy=True)

        assert len(img) == 1
        for key in img:
            value = img[key].data
            assert isinstance(value, da.Array)
<<<<<<< HEAD
            np.testing.assert_array_equal(np.squeeze(value.compute()), np.squeeze(img_orig))
=======
            np.testing.assert_array_equal(value.compute(), img_orig)
>>>>>>> 2bfb439c

    def _test_initialize_from_dataset(self):
        dataset = xr.Dataset({"foo": xr.DataArray(np.zeros((100, 100, 3)))}, attrs={"foo": "bar"})
        img = ImageContainer._from_dataset(data=dataset)

        assert img.data is not dataset
        assert "foo" in img
        assert img.shape == (100, 100)
        np.testing.assert_array_equal(img.data.values(), dataset.values)
        assert img.data.attrs == dataset.attrs

    def test_save_load_zarr(self, tmpdir):
        img = ImageContainer(np.random.normal(size=(100, 100, 1)))
        img.data.attrs["scale"] = 42

        img.save(Path(tmpdir) / "foo")

        img2 = ImageContainer.load(Path(tmpdir) / "foo")

        np.testing.assert_array_equal(img["image"].values, img2["image"].values)
        np.testing.assert_array_equal(img.data.dims, img2.data.dims)
        np.testing.assert_array_equal(sorted(img.data.attrs.keys()), sorted(img2.data.attrs.keys()))
        for k, v in img.data.attrs.items():
            assert type(v) == type(img2.data.attrs[k])  # noqa: E721
            assert v == img2.data.attrs[k]

    def test_load_zarr_2_objects_can_overwrite_store(self, tmpdir):
        img = ImageContainer(np.random.normal(size=(100, 100, 1)))
        img.data.attrs["scale"] = 42

        img.save(Path(tmpdir) / "foo")

        img2 = ImageContainer.load(Path(tmpdir) / "foo")
        img2.data.attrs["sentinel"] = "foobar"
        img2["image"].values += 42
        img2.save(Path(tmpdir) / "foo")

        img3 = ImageContainer.load(Path(tmpdir) / "foo")

        assert "sentinel" in img3.data.attrs
        assert img3.data.attrs["sentinel"] == "foobar"

        np.testing.assert_array_equal(img3["image"].values, img2["image"].values)
        np.testing.assert_allclose(img3["image"].values - 42, img["image"].values)

    @pytest.mark.parametrize(
        ("shape1", "shape2"),
        [
            ((100, 200, 3), (100, 200, 1)),
            ((100, 200, 3), (100, 200)),
        ],
    )
    def test_add_img(self, shape1: Tuple[int, ...], shape2: Tuple[int, ...]):
        img_orig = np.random.randint(low=0, high=255, size=shape1, dtype=np.uint8)
        cont = ImageContainer(img_orig, layer="img_orig")

        img_new = np.random.randint(low=0, high=255, size=shape2, dtype=np.uint8)
        cont.add_img(img_new, layer="img_new", channel_dim="mask")

        assert "img_orig" in cont
        assert "img_new" in cont
        np.testing.assert_array_equal(np.squeeze(cont.data["img_new"]), np.squeeze(img_new))

    @pytest.mark.parametrize("ext", ["jpg", "png"])
    @pytest.mark.parametrize("shape", [(100, 200, 3), (100, 200, 1)])
    def test_load_ext(self, shape: Tuple[int, ...], ext: str, tmpdir):
        img_orig = np.random.randint(low=0, high=255, size=shape, dtype=np.uint8)
        fname = tmpdir / f"tmp.{ext}"
        imsave(str(fname), img_orig)

        gt = imread(str(fname))  # because of compression, we load again
        cont = ImageContainer(str(fname))

        np.testing.assert_array_equal(cont["image"].values.squeeze(), gt.squeeze())

    @pytest.mark.parametrize("shape", [(100, 200, 3), (100, 200, 1), (10, 100, 200, 1)])
    def test_load_tiff(self, shape: Tuple[int, ...], tmpdir):
        img_orig = np.random.randint(low=0, high=255, size=shape, dtype=np.uint8)
        fname = tmpdir / "tmp.tiff"
        tifffile.imsave(fname, img_orig)

        cont = ImageContainer(str(fname))

        if len(shape) > 3:  # multi-channel tiff
            np.testing.assert_array_equal(np.squeeze(cont["image"]), img_orig[..., 0].transpose(1, 2, 0))
        else:
            np.testing.assert_array_equal(np.squeeze(cont["image"]), np.squeeze(img_orig))

<<<<<<< HEAD
    @pytest.mark.parametrize("dims", [("y", "x", "z", "c"), ("foo", "bar", "faa", "baz")])
    def test_load_netcdf(self, tmpdir, dims: Tuple[str, ...]):
        arr = np.random.normal(size=(100, 10, 1, 4))
=======
    @pytest.mark.parametrize("dims", [("y", "x", "c"), ("foo", "bar", "baz")])
    def test_load_netcdf(self, tmpdir, dims: Tuple[str, ...]):
        arr = np.random.normal(size=(100, 10, 4))
>>>>>>> 2bfb439c
        ds = xr.Dataset({"quux": xr.DataArray(arr, dims=dims)})
        fname = tmpdir / "tmp.nc"
        ds.to_netcdf(str(fname))

        if "foo" in dims:
            with pytest.raises(ValueError, match=r"Expected dimension `y` in"):
                _ = ImageContainer(str(fname))
        else:
            cont = ImageContainer(str(fname))

            assert len(cont) == 1
            assert "quux" in cont
            np.testing.assert_array_equal(cont["quux"], ds["quux"])

    @pytest.mark.parametrize(
        "array", [np.zeros((10, 10, 3), dtype=np.uint8), np.random.rand(10, 10, 1).astype(np.float32)]
    )
    def test_array_dtypes(self, array: Union[np.ndarray, xr.DataArray]):
        img = ImageContainer(array)
        np.testing.assert_array_equal(np.squeeze(img["image"].data), np.squeeze(array))
        assert img["image"].data.dtype == array.dtype

        img = ImageContainer(xr.DataArray(array))
        np.testing.assert_array_equal(np.squeeze(img["image"].data), np.squeeze(array))
        assert img["image"].data.dtype == array.dtype

    def test_add_img_invalid_yx(self, small_cont_1c: ImageContainer):
        arr = xr.DataArray(np.empty((small_cont_1c.shape[0] - 1, small_cont_1c.shape[1])), dims=["y", "x"])
        with pytest.raises(ValueError, match=r".*be aligned because they have different dimension sizes"):
            small_cont_1c.add_img(arr)

    def test_xarray_remapping_spatial_dims(self):
        cont = ImageContainer(np.empty((100, 10)))
        cont.add_img(xr.DataArray(np.empty((100, 10)), dims=["foo", "bar"]), layer="baz")

        assert "baz" in cont
        assert len(cont) == 2
        assert cont["baz"].dims == ("y", "x", "z", "channels")

    @pytest.mark.parametrize("n_channels", [2, 3, 9])
    def test_add_img_number_of_channels(self, n_channels: int):
        img = ImageContainer()
        arr = np.random.rand(10, 10, n_channels)  # if n_channels >= 10, it would fail
        img.add_img(arr)
        assert img["image_0"].channels.shape == (n_channels,)

    @pytest.mark.parametrize("n_channels", [1, 3])
    @pytest.mark.parametrize("channel_dim", ["channels", "foo"])
    def test_add_img_channel_dim(self, small_cont_1c: ImageContainer, channel_dim: str, n_channels: int):
        arr = np.random.normal(size=(*small_cont_1c.shape, n_channels))
        if channel_dim == "channels" and n_channels == 3:
            with pytest.raises(ValueError, match=r".*be aligned because they have different dimension sizes"):
                small_cont_1c.add_img(arr, channel_dim=channel_dim)
        else:
            small_cont_1c.add_img(arr, channel_dim=channel_dim, layer="bar")
            assert len(small_cont_1c) == 2
            assert "bar" in small_cont_1c
            assert small_cont_1c["bar"].dims == ("y", "x", "z", channel_dim)

            np.testing.assert_array_equal(np.squeeze(small_cont_1c["bar"]), np.squeeze(arr))

    def test_add_img_does_not_load_other_lazy_layers(self, small_cont_1c: ImageContainer):
        img = np.random.normal(size=small_cont_1c.shape + (2,))
        lazy_img = da.from_array(img)

        for i in range(3):
            small_cont_1c.add_img(lazy_img, lazy=True, layer=f"lazy_{i}")
        small_cont_1c.add_img(lazy_img, lazy=False, layer="eager")

        for i in range(3):
            assert isinstance(small_cont_1c[f"lazy_{i}"].data, da.Array)
            np.testing.assert_array_equal(np.squeeze(small_cont_1c[f"lazy_{i}"].values), np.squeeze(img))
        assert isinstance(small_cont_1c["eager"].data, np.ndarray)
        np.testing.assert_array_equal(np.squeeze(small_cont_1c["eager"].values), np.squeeze(img))

    @pytest.mark.parametrize("copy", [False, True])
    def test_add_img_copy(self, small_cont_1c: ImageContainer, copy: bool):
        img = np.random.normal(size=small_cont_1c.shape + (1,))

        small_cont_1c.add_img(img, copy=copy, layer="foo")
        small_cont_1c.add_img(img, copy=copy, layer="bar")

        if copy:
            assert not np.shares_memory(small_cont_1c["foo"], small_cont_1c["bar"])
        else:
            assert np.shares_memory(small_cont_1c["foo"], small_cont_1c["bar"])

        np.testing.assert_array_equal(np.squeeze(small_cont_1c["foo"].values), np.squeeze(img))
        np.testing.assert_array_equal(np.squeeze(small_cont_1c["bar"].values), np.squeeze(img))

    def test_add_img_does_not_load_other_lazy_layers(self, small_cont_1c: ImageContainer):
        img = np.random.normal(size=small_cont_1c.shape + (2,))
        lazy_img = da.from_array(img)

        for i in range(3):
            small_cont_1c.add_img(lazy_img, lazy=True, layer=f"lazy_{i}")
        small_cont_1c.add_img(lazy_img, lazy=False, layer="eager")

        for i in range(3):
            assert isinstance(small_cont_1c[f"lazy_{i}"].data, da.Array)
            np.testing.assert_array_equal(small_cont_1c[f"lazy_{i}"].values, img)
        assert isinstance(small_cont_1c["eager"].data, np.ndarray)
        np.testing.assert_array_equal(small_cont_1c["eager"].values, img)

    @pytest.mark.parametrize("copy", [False, True])
    def test_add_img_copy(self, small_cont_1c: ImageContainer, copy: bool):
        img = np.random.normal(size=small_cont_1c.shape + (1,))

        small_cont_1c.add_img(img, copy=copy, layer="foo")
        small_cont_1c.add_img(img, copy=copy, layer="bar")

        if copy:
            assert not np.shares_memory(small_cont_1c["foo"], small_cont_1c["bar"])
        else:
            assert np.shares_memory(small_cont_1c["foo"], small_cont_1c["bar"])

        np.testing.assert_array_equal(small_cont_1c["foo"].values, img)
        np.testing.assert_array_equal(small_cont_1c["bar"].values, img)

    def test_delete(self, small_cont_1c: ImageContainer):
        assert len(small_cont_1c) == 1
        del small_cont_1c["image"]

        assert len(small_cont_1c) == 0

        with pytest.raises(KeyError, match=r"'image'"):
            del small_cont_1c["image"]


class TestContainerCropping:
    def test_padding_top_left(self, small_cont_1c: ImageContainer):
        crop = small_cont_1c.crop_center(0, 0, 10)

        data = crop["image"].data

        assert crop.shape == (21, 21)
        np.testing.assert_array_equal(data[:10, :10], 0)
        np.testing.assert_array_equal(data[10:, 10:] != 0, True)

    def test_padding_top_right(self, small_cont_1c: ImageContainer):
        crop = small_cont_1c.crop_center(0, small_cont_1c.shape[1], 10)
        data = crop["image"].data

        assert crop.shape == (21, 21)
        np.testing.assert_array_equal(data[:10, 10:], 0)
        np.testing.assert_array_equal(data[10:, :10] != 0, True)

    def test_padding_bottom_left(self, small_cont_1c: ImageContainer):
        crop = small_cont_1c.crop_center(small_cont_1c.shape[1], 0, 10)
        data = crop["image"].data

        assert crop.shape == (21, 21)
        np.testing.assert_array_equal(data[10:, :10], 0)
        np.testing.assert_array_equal(data[:10, 10:] != 0, True)

    def test_padding_bottom_right(self, small_cont_1c: ImageContainer):
        crop = small_cont_1c.crop_center(small_cont_1c.shape[1], small_cont_1c.shape[1], 10)
        data = crop["image"].data

        assert crop.shape == (21, 21)
        np.testing.assert_array_equal(data[10:, 10:], 0)
        np.testing.assert_array_equal(data[:10, :10] != 0, True)

    def test_padding_left_right(self, small_cont_1c: ImageContainer):
        dim1, dim2, _, _ = small_cont_1c["image"].data.shape

        crop = small_cont_1c.crop_center(dim1 // 2, 0, dim1 // 2)
        data = crop["image"].data
        np.testing.assert_array_equal(data[:, : dim2 // 2], 0)

        crop = small_cont_1c.crop_center(dim1 // 2, dim2, dim1 // 2)
        data = crop["image"].data
        np.testing.assert_array_equal(data[:, dim2 // 2 :], 0)

    def test_padding_top_bottom(self, small_cont_1c: ImageContainer):
        dim1, dim2, _, _ = small_cont_1c["image"].data.shape

        crop = small_cont_1c.crop_center(dim1, dim2 // 2, dim1 // 2)
        data = crop["image"].data
        np.testing.assert_array_equal(data[dim1 // 2 :, :], 0)

        crop = small_cont_1c.crop_center(0, dim2 // 2, dim1 // 2)
        data = crop["image"].data
        np.testing.assert_array_equal(data[: dim2 // 2, :], 0)

    def test_padding_all(self, small_cont_1c: ImageContainer):
        dim1, dim2, _, _ = small_cont_1c["image"].data.shape
        crop = small_cont_1c.crop_center(dim1 // 2, dim2 // 2, dim1)
        data = crop["image"].data

        np.testing.assert_array_equal(data[:, : dim2 // 2], 0)
        np.testing.assert_array_equal(data[: dim2 // 2, :], 0)

    @pytest.mark.parametrize("as_dask", [False, True])
    def test_lazy_scale(self, as_dask: bool):
        arr = np.empty((50, 50))
        scale = np.pi
        img = ImageContainer(da.from_array(arr) if as_dask else arr)

        crop = img.crop_corner(0, 0, size=20, scale=scale)

        assert crop.shape == tuple(round(i * scale) for i in (20, 20))
        if as_dask:
            assert isinstance(crop["image"].data, da.Array)
            crop.compute()

        assert isinstance(crop["image"].data, np.ndarray)

    @pytest.mark.parametrize("dy", [-10, 25, 0.3])
    @pytest.mark.parametrize("dx", [-10, 30, 0.5])
    def test_crop_corner_size(
        self, small_cont_1c: ImageContainer, dy: Optional[Union[int, float]], dx: Optional[Union[int, float]]
    ):
        crop = small_cont_1c.crop_corner(dy, dx, size=20)
        # original coordinates
        ody, odx = max(dy, 0), max(dx, 0)
        ody = int(ody * small_cont_1c.shape[0]) if isinstance(ody, float) else ody
        odx = int(odx * small_cont_1c.shape[1]) if isinstance(odx, float) else odx

        # crop coordinates
        cdy = 0 if isinstance(dy, float) or dy > 0 else dy
        cdx = 0 if isinstance(dx, float) or dx > 0 else dx
        cdy, cdx = abs(cdy), abs(cdx)

        assert crop.shape == (20, 20)
        cdata, odata = crop["image"].data, small_cont_1c["image"].data
        cdata = cdata[cdy:, cdx:]
        np.testing.assert_array_equal(cdata, odata[ody : ody + cdata.shape[0], odx : odx + cdata.shape[1]])

    @pytest.mark.parametrize("scale", [0, 0.5, 1.0, 1.5, 2.0])
    def test_crop_corner_scale(self, scale: float):
        shape_img = (50, 50)
        img = ImageContainer(np.zeros(shape_img))
        if scale <= 0:
            with pytest.raises(ValueError, match=r"Expected `scale` to be positive, found `0`."):
                img.crop_corner(10, 10, size=20, scale=scale)
        else:
            crop = img.crop_corner(10, 10, size=20, scale=scale)
            assert crop.shape == tuple(round(i * scale) for i in (20, 20))

    @pytest.mark.parametrize("cval", [0.5, 1.0, 2.0])
    def test_test_crop_corner_cval(self, cval: float):
        shape_img = (50, 50)
        img = ImageContainer(np.zeros(shape_img))
        crop = img.crop_corner(10, 10, cval=cval)
        np.testing.assert_array_equal(crop["image"].data[-10:, -10:], cval)

    @pytest.mark.parametrize("size", [(10, 10), (10, 11)])
    def test_crop_corner_mask_circle(self, small_cont_1c: ImageContainer, size: Tuple[int, int]):
        if size[0] != size[1]:
            with pytest.raises(ValueError, match=r"Masking circle is only"):
                small_cont_1c.crop_corner(0, 0, size=size, mask_circle=True, cval=np.nan)
        else:
            crop = small_cont_1c.crop_corner(0, 0, size=20, mask_circle=True, cval=np.nan)
            mask = (crop.data.x - 10) ** 2 + (crop.data.y - 10) ** 2 <= 10 ** 2

            assert crop.shape == (20, 20)
            np.testing.assert_array_equal(crop["image"].values[..., 0][~mask.values], np.nan)

    @pytest.mark.parametrize("ry", [23, 1.0])
    @pytest.mark.parametrize("rx", [30, 0.5])
    def test_crop_center_radius(
        self, small_cont_1c: ImageContainer, ry: Optional[Union[int, float]], rx: Optional[Union[int, float]]
    ):
        crop = small_cont_1c.crop_center(0, 0, radius=(ry, rx))
        sy = int(ry * small_cont_1c.shape[0]) if isinstance(ry, float) else ry
        sx = int(rx * small_cont_1c.shape[1]) if isinstance(rx, float) else rx

        assert crop.shape == (2 * sy + 1, 2 * sx + 1)

    @pytest.mark.parametrize("as_array", [False, True, "image", ["image", "baz"]])
    def test_equal_crops_as_array(self, small_cont: ImageContainer, as_array: bool):
        small_cont.add_img(np.random.normal(size=(small_cont.shape + (1,))), channel_dim="foobar", layer="baz")
        for crop in small_cont.generate_equal_crops(size=11, as_array=as_array):
            if as_array:
                if isinstance(as_array, bool):
                    assert isinstance(crop, dict)
                    for key in small_cont:
                        assert key in crop
                        assert crop[key].shape == (11, 11, small_cont[key].data.shape[-1])
                elif isinstance(as_array, str):
                    assert isinstance(crop, np.ndarray)
                    assert crop.shape == (11, 11, small_cont[as_array].data.shape[-1])
                else:
                    assert isinstance(crop, tuple)
                    assert len(crop) == len(as_array)
                    for key, data in zip(as_array, crop):
                        assert isinstance(data, np.ndarray)
                        assert data.shape == (11, 11, small_cont[key].data.shape[-1])
            else:
                assert isinstance(crop, ImageContainer)
                for key in (Key.img.coords, Key.img.padding, Key.img.scale, Key.img.mask_circle):
                    assert key in crop.data.attrs, key
                assert crop.shape == (11, 11)

    @pytest.mark.parametrize("return_obs", [False, True])
    @pytest.mark.parametrize("as_array", [False, True, "baz"])
    def test_spot_crops_as_array_return_obs(
        self, adata: AnnData, cont: ImageContainer, as_array: bool, return_obs: bool
    ):
        cont.add_img(np.random.normal(size=(cont.shape + (4,))), channel_dim="foobar", layer="baz")
        diameter = adata.uns["spatial"][Key.uns.library_id(adata, "spatial")]["scalefactors"]["spot_diameter_fullres"]
        radius = int(round(diameter // 2))
        size = (2 * radius + 1, 2 * radius + 1)

        for crop in cont.generate_spot_crops(adata, as_array=as_array, return_obs=return_obs, spatial_key="spatial"):
            crop, obs = crop if return_obs else (crop, None)
            if obs is not None:
                assert obs in adata.obs_names
                if not as_array:
                    assert Key.img.obs in crop.data.attrs

            if as_array is True:
                assert isinstance(crop, dict), type(crop)
                for key in cont:
                    assert key in crop
                    assert crop[key].shape == (*size, cont[key].data.shape[-1])
            elif isinstance(as_array, str):
                assert isinstance(crop, np.ndarray)
                assert crop.shape == (*size, cont[as_array].data.shape[-1])
            else:
                assert isinstance(crop, ImageContainer)
                assert crop.shape == size

    @pytest.mark.parametrize("n_names", [None, 4])
    def test_spot_crops_obs_names(self, adata: AnnData, cont: ImageContainer, n_names: Optional[int]):
        obs = adata.obs_names[:n_names] if isinstance(n_names, int) else adata.obs_names
        crops = list(cont.generate_spot_crops(adata, obs_names=obs))

        assert len(crops) == len(obs)
        for crop, o in zip(crops, obs):
            assert crop.data.attrs[Key.img.obs] == o

    @pytest.mark.parametrize("spot_scale", [1, 0.5, 2])
    @pytest.mark.parametrize("scale", [1, 0.5, 2])
    def test_spot_crops_spot_scale(self, adata: AnnData, cont: ImageContainer, scale: float, spot_scale: float):
        diameter = adata.uns["spatial"][Key.uns.library_id(adata, "spatial")]["scalefactors"]["spot_diameter_fullres"]
        radius = int(round(diameter // 2) * spot_scale)
        size = int((2 * radius + 1) * scale), int((2 * radius + 1) * scale)

        for crop in cont.generate_spot_crops(adata, spot_scale=spot_scale, scale=scale):
            assert crop.shape == size

    def test_spot_crops_with_scaled(self, adata: AnnData, cont: ImageContainer):
        # test generating spot crops with differently scaled images
        # crop locations should be the same when scaling spot crops or scaling cont beforehand
        gen1 = cont.generate_spot_crops(adata, scale=0.5)
        gen2 = cont.crop_corner(100, 100, cont.shape).generate_spot_crops(adata, scale=0.5)
        gen3 = cont.crop_corner(0, 0, cont.shape, scale=0.5).generate_spot_crops(adata)
        gen4 = cont.crop_corner(0, 0, cont.shape, scale=0.5).generate_spot_crops(adata, scale=0.5)

        # check that coords of generated crops are the same
        for c1, c2, c3, c4 in zip(gen1, gen2, gen3, gen4):
            # upscale c4
            c4 = c4.crop_corner(0, 0, c4.shape, scale=2)
            # need int here, because when generating spot crops from scaled images,
            # we need to center the spot crop on an actual pixel
            # this results in slighly different crop coords for the scaled cont
            assert int(c1.data.attrs["coords"].x0) == c3.data.attrs["coords"].x0
            assert int(c1.data.attrs["coords"].y0) == c3.data.attrs["coords"].y0
            assert c1.data.attrs["coords"].x0 == c2.data.attrs["coords"].x0
            assert c1.data.attrs["coords"].y0 == c2.data.attrs["coords"].y0
            assert c4.data.attrs["coords"].x0 == c3.data.attrs["coords"].x0
            assert c4.data.attrs["coords"].y0 == c3.data.attrs["coords"].y0

    def test_spot_crops_with_cropped(self, adata: AnnData, cont: ImageContainer):
        # crops should be the same when cropping from cropped cont or original cont
        # (as long as cropped cont contains all spots)
        cont_cropped = cont.crop_corner(100, 100, cont.shape)
        for c1, c2 in zip(cont.generate_spot_crops(adata), cont_cropped.generate_spot_crops(adata)):
            assert np.all(c1["image"].data == c2["image"].data)

    @pytest.mark.parametrize("preserve", [False, True])
    def test_preserve_dtypes(self, cont: ImageContainer, preserve: bool):
        assert np.issubdtype(cont["image"].dtype, np.uint8)

        crop = cont.crop_corner(-10, -10, 20, cval=-5, preserve_dtypes=preserve)

        if preserve:
            assert np.issubdtype(crop["image"].dtype, np.uint8)
            # we specifically use 0, otherwise overflow would happend and the value would be 256 - 5
            np.testing.assert_array_equal(crop["image"][:10, :10], 0)
        else:
            assert np.issubdtype(crop["image"].dtype, np.signedinteger)
            np.testing.assert_array_equal(crop["image"][:10, :10], -5)

    def test_spot_crops_mask_circle(self, adata: AnnData, cont: ImageContainer):
        for crop in cont.generate_spot_crops(adata, cval=np.nan, mask_circle=True, preserve_dtypes=False):
            assert crop.shape[0] == crop.shape[1]
            c = crop.shape[0] // 2
            mask = (crop.data.x - c) ** 2 + (crop.data.y - c) ** 2 <= c ** 2

            np.testing.assert_array_equal(crop["image"].values[..., 0][~mask.values], np.nan)

    def test_uncrop_preserves_shape(self, small_cont_1c: ImageContainer):
        small_cont_1c.add_img(np.random.normal(size=(small_cont_1c.shape + (4,))), channel_dim="foobar", layer="baz")
        crops = list(small_cont_1c.generate_equal_crops(size=13))

        uncrop = ImageContainer.uncrop(crops)

        np.testing.assert_array_equal(small_cont_1c.shape, uncrop.shape)
        for key in small_cont_1c:
            np.testing.assert_array_equal(uncrop[key], small_cont_1c[key])

    def test_uncrop_too_small_requested_shape(self, small_cont_1c: ImageContainer):
        crops = list(small_cont_1c.generate_equal_crops(size=13))
        with pytest.raises(ValueError, match=r"Requested final image shape"):
            ImageContainer.uncrop(crops, shape=(small_cont_1c.shape[0] - 1, small_cont_1c.shape[1] - 1))

    @pytest.mark.parametrize("dy", [-10, 0])
    def test_crop_metadata(self, small_cont_1c: ImageContainer, dy: int):
        crop = small_cont_1c.crop_corner(dy, 0, 50, mask_circle=True)

        assert small_cont_1c.data.attrs[Key.img.coords] is _NULL_COORDS
        assert crop.data.attrs[Key.img.coords] == CropCoords(0, 0, 50, 50 + dy)
        assert crop.data.attrs[Key.img.padding] == CropPadding(x_pre=0, y_pre=abs(dy), x_post=0, y_post=0)
        assert crop.data.attrs[Key.img.mask_circle]

    def test_chain_cropping(self, small_cont_seg: ImageContainer):
        # first crop
        c1 = small_cont_seg.crop_corner(10, 0, (60, 60))
        # test that have 1s and 2s in correct location
        assert np.all(c1["segmented"][10:20, 10:20] == 1)
        assert np.all(c1["segmented"][40:50, 30:40] == 2)
        # crop first crop
        c2 = c1.crop_corner(10, 10, (60, 60))
        assert np.all(c2["segmented"][:10, :10] == 1)
        assert np.all(c2["segmented"][30:40, 20:30] == 2)

        # uncrop c1 and c2 and check that are the same
        img1 = ImageContainer.uncrop([c1], small_cont_seg.shape)
        img2 = ImageContainer.uncrop([c2], small_cont_seg.shape)
        assert np.all(img1["segmented"].data == img2["segmented"].data)

    def test_chain_cropping_with_scale(self, small_cont_seg: ImageContainer):
        c1 = small_cont_seg.crop_corner(0, 0, (100, 100), scale=0.5)
        c2 = c1.crop_corner(10, 0, (50, 50), scale=2)
        img2 = ImageContainer.uncrop([c2], small_cont_seg.shape)
        # test that the points are in the right place after down + upscaling + cropping
        assert img2["segmented"][55, 35] == 2
        assert img2["segmented"][25, 15] == 1


class TestContainerUtils:
    def test_iter(self, small_cont_1c: ImageContainer):
        expected = list(small_cont_1c.data.keys())
        actual = list(small_cont_1c)

        np.testing.assert_array_equal(actual, expected)

    @pytest.mark.parametrize("deep", [False, True])
    def test_copy(self, deep: bool):
        cont = ImageContainer(np.random.normal(size=(10, 10)))
        sentinel = object()
        cont.data.attrs["sentinel"] = sentinel

        copy = cont.copy(deep=deep)

        if deep:
            assert not np.shares_memory(copy["image"].values, cont["image"].values)
            assert copy.data.attrs["sentinel"] is not sentinel
        else:
            assert np.shares_memory(copy["image"].values, cont["image"].values)
            assert copy.data.attrs["sentinel"] is sentinel

    def test_get_size(self):
        cont = ImageContainer(np.empty((10, 10)))

        ry, rx = cont._get_size(None)
        assert (ry, rx) == cont.shape

        ry, rx = cont._get_size((None, 1))
        assert (ry, rx) == (cont.shape[0], 1)

        ry, rx = cont._get_size((-1, None))
        assert (ry, rx) == (-1, cont.shape[1])

    @pytest.mark.parametrize("sx", [-1, -1.0, 0.5, 10])
    @pytest.mark.parametrize("sy", [-1, -1.0, 0.5, 10])
    def test_to_pixel_space(self, sy: Union[int, float], sx: Union[int, float]):
        cont = ImageContainer(np.empty((10, 10)))

        if (isinstance(sy, float) and sy < 0) or (isinstance(sx, float) and sx < 0):
            with pytest.raises(ValueError, match=r"Expected .* to be in interval `\[0, 1\]`.*"):
                cont._convert_to_pixel_space((sy, sx))
        else:
            ry, rx = cont._convert_to_pixel_space((sy, sx))
            if isinstance(sy, int):
                assert ry == sy
            else:
                assert ry == int(cont.shape[0] * sy)

            if isinstance(sx, int):
                assert rx == sx
            else:
                assert rx == int(cont.shape[1] * sx)

    @pytest.mark.parametrize("channel", [None, 0])
    @pytest.mark.parametrize("copy", [False, True])
    def test_apply(self, copy: bool, channel: Optional[int]):
        cont = ImageContainer(np.random.normal(size=(100, 100, 3)))
        orig = cont.copy()

        res = cont.apply(lambda arr: arr + 42, channel=channel, copy=copy)

        if copy:
            assert isinstance(res, ImageContainer)
            data = res["image"]
        else:
            assert res is None
            assert len(cont) == 1
            data = cont["image"]

        if channel is None:
            np.testing.assert_allclose(data.values, orig["image"].values + 42)
        else:
            np.testing.assert_allclose(data.values[..., 0], orig["image"].values[..., channel] + 42)

    @pytest.mark.parametrize("depth", [None, (30, 30, 0)])
    def test_apply_overlap(self, small_cont: ImageContainer, mocker: MockerFixture, depth: Optional[Tuple[int, ...]]):
        if depth is None:
            kwargs = {}
            spy = mocker.spy(da, "map_blocks")
        else:
            kwargs = {"depth": depth}
            spy = mocker.spy(da, "map_overlap")
        _ = small_cont.apply(lambda arr: arr + 1, chunks=15, **kwargs)

        spy.assert_called_once()

    @pytest.mark.parametrize("copy", [False, True])
<<<<<<< HEAD
    @pytest.mark.parametrize("chunks", [25, (50, 50, 1, 3), "auto"])
=======
    @pytest.mark.parametrize("chunks", [25, (50, 50, 3), "auto"])
>>>>>>> 2bfb439c
    @pytest.mark.parametrize("lazy", [False, True])
    def test_apply_dask(
        self, small_cont: ImageContainer, copy: bool, chunks: Union[int, Tuple[int, ...], str], lazy: bool
    ):
        def func(chunk: np.ndarray) -> np.ndarray:
            if isinstance(chunks, tuple):
                np.testing.assert_array_equal(chunk.shape, chunks)
            elif isinstance(chunks, int):
<<<<<<< HEAD
                np.testing.assert_array_equal(chunk.shape, [chunks, chunks, 1, 3])
=======
                np.testing.assert_array_equal(chunk.shape, [chunks, chunks, 3])
>>>>>>> 2bfb439c
            return chunk

        cont = small_cont.apply(func, chunks=chunks, lazy=lazy, copy=copy, layer="image", new_layer="foo")
        if copy:
            assert isinstance(cont, ImageContainer)
            assert len(cont) == 1
        else:
            assert cont is None
            cont = small_cont
            assert len(cont) == 2

        if lazy:
            assert isinstance(cont["foo"].data, da.Array)
        else:
            assert isinstance(cont["foo"].data, np.ndarray)

    @pytest.mark.parametrize("as_dask", [False, True])
    def test_apply_passes_correct_array_type(self, as_dask: bool):
        def func(arr: Union[np.ndarray, da.Array]):
            if as_dask:
                assert isinstance(arr, da.Array)
            else:
                assert isinstance(arr, np.ndarray)
<<<<<<< HEAD
            assert arr.shape == (100, 100, 1, 3)
            return arr

        img = np.random.normal(size=(100, 100, 1, 3))
        cont = ImageContainer(da.from_array(img) if as_dask else img, infer_dimensions=("y", "x", "z", "channels"))
=======
            assert arr.shape == (100, 100, 3)
            return arr

        img = np.random.normal(size=(100, 100, 3))
        cont = ImageContainer(da.from_array(img) if as_dask else img)
>>>>>>> 2bfb439c

        res = cont.apply(func, lazy=True, chunks=None, copy=True)
        if as_dask:
            assert isinstance(res["image"].data, da.Array)
        else:
            assert isinstance(res["image"].data, np.ndarray)

        assert not np.shares_memory(cont["image"].data, res["image"].data)

    def test_apply_wrong_number_of_dim(self):
        def func(arr: np.ndarray) -> float:
<<<<<<< HEAD
            assert arr.shape == (100, 100, 1, 3)
            assert arr.dtype == np.float64
            return np.sum(arr)

        cont = ImageContainer(
            np.random.normal(size=(100, 100, 1, 3)).astype(np.float64), infer_dimensions=("y", "x", "z", "channels")
        )
=======
            assert arr.shape == (100, 100, 3)
            assert arr.dtype == np.float64
            return np.sum(arr)

        cont = ImageContainer(np.random.normal(size=(100, 100, 3)).astype(np.float64))
>>>>>>> 2bfb439c
        with pytest.raises(ValueError, match=r", found `0`."):
            cont.apply(func)

    def test_key_completions(self):
        cont = ImageContainer(np.random.normal(size=(100, 100, 3)))
        cont.add_img(np.random.normal(size=(100, 100, 3)), layer="alpha")

        np.testing.assert_array_equal(cont._ipython_key_completions_(), sorted(cont))

    def test_image_autoincrement(self, small_cont_1c: ImageContainer):
        assert len(small_cont_1c) == 1
        for _ in range(20):
            small_cont_1c.add_img(np.empty(small_cont_1c.shape))

        assert len(small_cont_1c) == 21
        for i in range(20):
            assert f"image_{i}" in small_cont_1c

    @pytest.mark.parametrize("channel_dim", [None, "channels"])
    def test_channel_autodetection(self, small_cont_1c: ImageContainer, channel_dim: Optional[str]):
        img = np.random.normal(size=small_cont_1c.shape + (2,))
        if channel_dim is not None:
            with pytest.raises(ValueError, match=r"cannot be aligned"):
                small_cont_1c.add_img(img, channel_dim=channel_dim)
        else:
            expected_channel_dim = small_cont_1c._get_next_channel_id("channels")
            small_cont_1c.add_img(img, channel_dim=channel_dim, layer="foo")
<<<<<<< HEAD
            np.testing.assert_array_equal(small_cont_1c["foo"].dims, ["y", "x", "z", expected_channel_dim])
=======
            np.testing.assert_array_equal(small_cont_1c["foo"].dims, ["y", "x", expected_channel_dim])
>>>>>>> 2bfb439c

    def test_rename(self, small_cont_1c: ImageContainer):
        new_cont = small_cont_1c.rename("image", "foo")

        assert new_cont is small_cont_1c
        assert len(new_cont) == len(small_cont_1c)
        assert "foo" in new_cont
        assert "image" not in new_cont

    @pytest.mark.parametrize("size", [0, 10, 20])
    def test_repr_html(self, size: int):
        cont = ImageContainer()
        for _ in range(size):
            cont.add_img(np.empty((10, 10)))

        validator = SimpleHTMLValidator(
            n_expected_rows=min(size, 10), expected_tags=set() if not size else {"p", "em", "strong"}
        )
        validator.feed(cont._repr_html_())
        validator.validate()

    def test_repr(self):
        cont = ImageContainer()

        assert "shape=(0, 0)" in repr(cont)
        assert "layers=[]" in repr(cont)
        assert repr(cont) == str(cont)


class TestZStacks:
    @pytest.mark.parametrize("library_ids", [None, ["1", "2", "3"]])
    @pytest.mark.parametrize("init_lid", [True, False])
    def test_concat(self, library_ids, init_lid):
        arrs = [np.zeros((10, 10)), np.zeros((10, 10)) + 1, np.zeros((10, 10)) + 2]
        imgs = [ImageContainer(arr, library_id=str(i) if init_lid else None) for i, arr in enumerate(arrs)]

        if not init_lid and library_ids is None:
            with pytest.raises(ValueError, match=r"Found image with*"):
                img = ImageContainer.concat(imgs, library_ids=library_ids)
        else:
            img = ImageContainer.concat(imgs, library_ids=library_ids)
            if library_ids is None:
                library_ids = [img.data.coords["z"].values[0] for img in imgs]

            assert img["image"].shape == (10, 10, 3, 1)
            assert np.all(img.data.coords["z"] == library_ids)

    @pytest.mark.parametrize("library_id", [None, "1", "2", "3"])
    def test_crop_corner_library_ids(self, library_id):
        arrs = [np.zeros((10, 10)), np.zeros((10, 10)) + 1, np.zeros((10, 10)) + 2]
        img = ImageContainer.concat([ImageContainer(arr) for arr in arrs], library_ids=["1", "2", "3"])
        crop = img.crop_corner(0, 0, (10, 10), library_id=library_id)
        if library_id is None:
            assert crop["image"].shape == (10, 10, 3, 1)
            assert (crop["image"].values == img["image"].values).all()
        else:
            assert crop["image"].shape == (10, 10, 1, 1)
            assert (crop["image"].values == img["image"].sel(z=library_id).values).all()

    def test_generate_spot_crops(self):
        # TODO could probaby divide this test in several smaller tests
        # build adata to crop from img
        crop_coords = np.array([[0, 0], [0, 4], [0, 8], [4, 0], [4, 4], [4, 8], [8, 0], [8, 4], [8, 8]])
        # for library_id 1
        adata1 = AnnData(
            np.zeros((len(crop_coords), 1)),
            uns={"spatial": {"1": {"scalefactors": {"spot_diameter_fullres": 5}}}},
            obsm={"spatial": crop_coords},
        )
        # for library_id 2 (with larger scalefactor)
        adata2 = AnnData(
            np.zeros((len(crop_coords), 1)),
            uns={"spatial": {"2": {"scalefactors": {"spot_diameter_fullres": 7}}}},
            obsm={"spatial": crop_coords},
        )
        # concatenate
        adata = ad.concat({"1": adata1, "2": adata2}, uns_merge="unique", label="library_id")
        adata.obs_names_make_unique()

        cont1 = ImageContainer(np.zeros((10, 10, 3)) + 1, library_id="1")
        cont2 = ImageContainer(np.zeros((10, 10, 3)) + 2, library_id="2")
        cont_comb = ImageContainer.concat([cont1, cont2])

        # test that crops from library_id 1 are as expected
        els = list(cont_comb.generate_spot_crops(adata[adata.obs["library_id"] == "1"]))
        for el in els:
            assert el.shape == (5, 5)
        res = ImageContainer.uncrop(els)
        assert (res.data["image"].sel(z="1").values == cont_comb.data["image"].sel(z="1").values).all()

        # test that crops from library_id 2 are as expected
        els = list(cont_comb.generate_spot_crops(adata[adata.obs["library_id"] == "2"]))
        for el in els:
            assert el.shape == (7, 7)
        res = ImageContainer.uncrop(els)
        assert (res.data["image"].sel(z="2").values == cont_comb.data["image"].sel(z="2").values).all()

        # test that cropping from multiple library_ids works
        els = list(cont_comb.generate_spot_crops(adata))
        for i, el in enumerate(els):
            if i < 9:
                assert el.shape == (5, 5)
            else:
                assert el.shape == (7, 7)

        # test than can pass library_id as well - this results in cropping from another library id
        els = list(cont_comb.generate_spot_crops(adata, library_id="2"))
        for el in els:
            assert el.shape == (7, 7)
        res = ImageContainer.uncrop(els)
        assert (res.data["image"].sel(z="2").values == cont_comb.data["image"].sel(z="2").values).all()


class TestCroppingExtra:
    def test_big_crop(self, cont_dot: ImageContainer):
        crop = cont_dot.crop_center(
            y=50,
            x=20,
            radius=150,
            cval=5,
        )

        np.testing.assert_array_equal(crop.data["image_0"].shape, (301, 301, 1, 10))
        # check that values outside of img are padded with 5
        np.testing.assert_array_equal(crop.data["image_0"][0, 0, 0, 0], 5)
        np.testing.assert_array_equal(crop.data["image_0"][-1, -1, 0, 0], 5)
        assert crop.data["image_0"].dtype == np.uint8

        # compare with crop_corner
        crop2 = cont_dot.crop_corner(y=-100, x=-130, size=301, cval=5)
        np.testing.assert_array_equal(crop2.data["image_0"], crop.data["image_0"])

    def test_crop_smapp(self, cont_dot: ImageContainer):
        crop = cont_dot.crop_center(
            x=50,
            y=20,
            radius=0,
            cval=5,
        )

        np.testing.assert_array_equal(crop.data["image_0"].shape, (1, 1, 1, 10))
        np.testing.assert_array_equal(crop.data["image_0"][0, 0, 0, :3], [10, 11, 12])
        assert crop.data["image_0"].dtype == np.uint8

    def test_crop_mask_circle(self, cont_dot: ImageContainer):
        # crop with mask_circle
        crop = cont_dot.crop_center(
            y=20,
            x=50,
            radius=5,
            cval=5,
            mask_circle=True,
        )

        np.testing.assert_array_equal(crop.data["image_0"][1, 0, 0, :], 5)
        np.testing.assert_array_equal(crop.data["image_0"][2, 2, 0, :], 0)
        np.testing.assert_array_equal(crop.data["image_0"][7, 7, 0, :], 0)
        np.testing.assert_array_equal(crop.data["image_0"][9, 9, 0, :], 5)

    def test_crop_multiple_images(self, cont_dot: ImageContainer):
        mask = np.random.randint(low=0, high=10, size=cont_dot.shape)
        cont_dot.add_img(mask, layer="image_1", channel_dim="mask")

        crop = cont_dot.crop_center(
            y=50,
            x=20,
            radius=0,
            cval=5,
        )

        assert "image_0" in crop
        assert "image_1" in crop
        np.testing.assert_array_equal(crop.data["image_0"].shape, (1, 1, 1, 10))
        np.testing.assert_array_equal(crop.data["image_1"].shape, (1, 1, 1, 1))

    def test_crop_scale(self, cont_dot: ImageContainer):
        # crop with scaling
        mask = np.random.randint(low=0, high=10, size=cont_dot.shape)
        cont_dot.add_img(mask, layer="image_1", channel_dim="mask")

        crop = cont_dot.crop_center(y=50, x=20, radius=10, cval=5, scale=0.5)

        assert "image_0" in crop
        assert "image_1" in crop
<<<<<<< HEAD
        np.testing.assert_array_equal(crop.data["image_0"].shape, (21 // 2, 21 // 2, 1, 10))
        np.testing.assert_array_equal(crop.data["image_1"].shape, (21 // 2, 21 // 2, 1, 1))
=======
        np.testing.assert_array_equal(crop.data["image_0"].shape, (21 // 2, 21 // 2, 10))
        np.testing.assert_array_equal(crop.data["image_1"].shape, (21 // 2, 21 // 2, 1))
>>>>>>> 2bfb439c


class TestPileLine:
    @pytest.mark.parametrize("lazy", [False, True])
    def test_pipeline_inplace(self, small_cont: ImageContainer, lazy: bool):
        chunks = 25 if lazy else None

        c1 = sq.im.process(small_cont, method="smooth", copy=False, layer_added="foo", chunks=chunks, lazy=lazy)
        c2 = sq.im.process(
            small_cont, method="gray", copy=False, layer="foo", layer_added="bar", chunks=chunks, lazy=lazy
        )
        c3 = sq.im.segment(
            small_cont,
            method="watershed",
            copy=False,
            layer="bar",
            thresh=0.3,
            layer_added="baz",
            chunks=chunks,
            lazy=lazy,
        )

        assert c1 is None
        assert c2 is None
        assert c3 is None
        np.testing.assert_array_equal(sorted(small_cont), sorted(["image", "foo", "bar", "baz"]))
        for key in small_cont:
            if key != "image":
                if lazy:
                    assert isinstance(small_cont[key].data, da.Array)
                else:
                    assert isinstance(small_cont[key].data, np.ndarray)

        tmp = small_cont.compute()
        assert tmp is small_cont

        for key in small_cont:
            assert isinstance(small_cont[key].data, np.ndarray)

    @pytest.mark.parametrize("lazy", [False, True])
    def test_pipeline_copy(self, small_cont: ImageContainer, lazy: bool):
        chunks = 13 if lazy else None

        c1 = sq.im.process(small_cont, method="smooth", copy=True, layer_added="foo", chunks=chunks, lazy=lazy)
        c2 = sq.im.process(c1, method="gray", copy=True, layer="foo", layer_added="bar", chunks=chunks, lazy=lazy)
        c3 = sq.im.segment(
            c2,
            method="watershed",
            copy=True,
            layer="bar",
            thresh=0.3,
            layer_added="baz",
            chunks=chunks,
            lazy=lazy,
        )
        assert len(small_cont) == 1
        assert len(c1) == 1
        assert len(c2) == 1

        for key, cont in zip(["foo", "bar", "baz"], [c1, c2, c3]):
            if lazy:
                assert isinstance(cont[key].data, da.Array)
            else:
                assert isinstance(cont[key].data, np.ndarray)

        for key, cont in zip(["foo", "bar", "baz"], [c1, c2, c3]):
            cont.compute()
            assert isinstance(cont[key].data, np.ndarray)<|MERGE_RESOLUTION|>--- conflicted
+++ resolved
@@ -68,11 +68,7 @@
         for key in img:
             value = img[key].data
             assert isinstance(value, da.Array)
-<<<<<<< HEAD
-            np.testing.assert_array_equal(np.squeeze(value.compute()), np.squeeze(img_orig))
-=======
             np.testing.assert_array_equal(value.compute(), img_orig)
->>>>>>> 2bfb439c
 
     def _test_initialize_from_dataset(self):
         dataset = xr.Dataset({"foo": xr.DataArray(np.zeros((100, 100, 3)))}, attrs={"foo": "bar"})
@@ -161,15 +157,9 @@
         else:
             np.testing.assert_array_equal(np.squeeze(cont["image"]), np.squeeze(img_orig))
 
-<<<<<<< HEAD
     @pytest.mark.parametrize("dims", [("y", "x", "z", "c"), ("foo", "bar", "faa", "baz")])
     def test_load_netcdf(self, tmpdir, dims: Tuple[str, ...]):
         arr = np.random.normal(size=(100, 10, 1, 4))
-=======
-    @pytest.mark.parametrize("dims", [("y", "x", "c"), ("foo", "bar", "baz")])
-    def test_load_netcdf(self, tmpdir, dims: Tuple[str, ...]):
-        arr = np.random.normal(size=(100, 10, 4))
->>>>>>> 2bfb439c
         ds = xr.Dataset({"quux": xr.DataArray(arr, dims=dims)})
         fname = tmpdir / "tmp.nc"
         ds.to_netcdf(str(fname))
@@ -259,35 +249,6 @@
 
         np.testing.assert_array_equal(np.squeeze(small_cont_1c["foo"].values), np.squeeze(img))
         np.testing.assert_array_equal(np.squeeze(small_cont_1c["bar"].values), np.squeeze(img))
-
-    def test_add_img_does_not_load_other_lazy_layers(self, small_cont_1c: ImageContainer):
-        img = np.random.normal(size=small_cont_1c.shape + (2,))
-        lazy_img = da.from_array(img)
-
-        for i in range(3):
-            small_cont_1c.add_img(lazy_img, lazy=True, layer=f"lazy_{i}")
-        small_cont_1c.add_img(lazy_img, lazy=False, layer="eager")
-
-        for i in range(3):
-            assert isinstance(small_cont_1c[f"lazy_{i}"].data, da.Array)
-            np.testing.assert_array_equal(small_cont_1c[f"lazy_{i}"].values, img)
-        assert isinstance(small_cont_1c["eager"].data, np.ndarray)
-        np.testing.assert_array_equal(small_cont_1c["eager"].values, img)
-
-    @pytest.mark.parametrize("copy", [False, True])
-    def test_add_img_copy(self, small_cont_1c: ImageContainer, copy: bool):
-        img = np.random.normal(size=small_cont_1c.shape + (1,))
-
-        small_cont_1c.add_img(img, copy=copy, layer="foo")
-        small_cont_1c.add_img(img, copy=copy, layer="bar")
-
-        if copy:
-            assert not np.shares_memory(small_cont_1c["foo"], small_cont_1c["bar"])
-        else:
-            assert np.shares_memory(small_cont_1c["foo"], small_cont_1c["bar"])
-
-        np.testing.assert_array_equal(small_cont_1c["foo"].values, img)
-        np.testing.assert_array_equal(small_cont_1c["bar"].values, img)
 
     def test_delete(self, small_cont_1c: ImageContainer):
         assert len(small_cont_1c) == 1
@@ -701,11 +662,7 @@
         spy.assert_called_once()
 
     @pytest.mark.parametrize("copy", [False, True])
-<<<<<<< HEAD
     @pytest.mark.parametrize("chunks", [25, (50, 50, 1, 3), "auto"])
-=======
-    @pytest.mark.parametrize("chunks", [25, (50, 50, 3), "auto"])
->>>>>>> 2bfb439c
     @pytest.mark.parametrize("lazy", [False, True])
     def test_apply_dask(
         self, small_cont: ImageContainer, copy: bool, chunks: Union[int, Tuple[int, ...], str], lazy: bool
@@ -714,11 +671,7 @@
             if isinstance(chunks, tuple):
                 np.testing.assert_array_equal(chunk.shape, chunks)
             elif isinstance(chunks, int):
-<<<<<<< HEAD
                 np.testing.assert_array_equal(chunk.shape, [chunks, chunks, 1, 3])
-=======
-                np.testing.assert_array_equal(chunk.shape, [chunks, chunks, 3])
->>>>>>> 2bfb439c
             return chunk
 
         cont = small_cont.apply(func, chunks=chunks, lazy=lazy, copy=copy, layer="image", new_layer="foo")
@@ -742,19 +695,11 @@
                 assert isinstance(arr, da.Array)
             else:
                 assert isinstance(arr, np.ndarray)
-<<<<<<< HEAD
             assert arr.shape == (100, 100, 1, 3)
             return arr
 
         img = np.random.normal(size=(100, 100, 1, 3))
         cont = ImageContainer(da.from_array(img) if as_dask else img, infer_dimensions=("y", "x", "z", "channels"))
-=======
-            assert arr.shape == (100, 100, 3)
-            return arr
-
-        img = np.random.normal(size=(100, 100, 3))
-        cont = ImageContainer(da.from_array(img) if as_dask else img)
->>>>>>> 2bfb439c
 
         res = cont.apply(func, lazy=True, chunks=None, copy=True)
         if as_dask:
@@ -766,7 +711,6 @@
 
     def test_apply_wrong_number_of_dim(self):
         def func(arr: np.ndarray) -> float:
-<<<<<<< HEAD
             assert arr.shape == (100, 100, 1, 3)
             assert arr.dtype == np.float64
             return np.sum(arr)
@@ -774,13 +718,6 @@
         cont = ImageContainer(
             np.random.normal(size=(100, 100, 1, 3)).astype(np.float64), infer_dimensions=("y", "x", "z", "channels")
         )
-=======
-            assert arr.shape == (100, 100, 3)
-            assert arr.dtype == np.float64
-            return np.sum(arr)
-
-        cont = ImageContainer(np.random.normal(size=(100, 100, 3)).astype(np.float64))
->>>>>>> 2bfb439c
         with pytest.raises(ValueError, match=r", found `0`."):
             cont.apply(func)
 
@@ -808,11 +745,7 @@
         else:
             expected_channel_dim = small_cont_1c._get_next_channel_id("channels")
             small_cont_1c.add_img(img, channel_dim=channel_dim, layer="foo")
-<<<<<<< HEAD
             np.testing.assert_array_equal(small_cont_1c["foo"].dims, ["y", "x", "z", expected_channel_dim])
-=======
-            np.testing.assert_array_equal(small_cont_1c["foo"].dims, ["y", "x", expected_channel_dim])
->>>>>>> 2bfb439c
 
     def test_rename(self, small_cont_1c: ImageContainer):
         new_cont = small_cont_1c.rename("image", "foo")
@@ -997,13 +930,8 @@
 
         assert "image_0" in crop
         assert "image_1" in crop
-<<<<<<< HEAD
         np.testing.assert_array_equal(crop.data["image_0"].shape, (21 // 2, 21 // 2, 1, 10))
         np.testing.assert_array_equal(crop.data["image_1"].shape, (21 // 2, 21 // 2, 1, 1))
-=======
-        np.testing.assert_array_equal(crop.data["image_0"].shape, (21 // 2, 21 // 2, 10))
-        np.testing.assert_array_equal(crop.data["image_1"].shape, (21 // 2, 21 // 2, 1))
->>>>>>> 2bfb439c
 
 
 class TestPileLine:
