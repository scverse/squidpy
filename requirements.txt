anndata>=0.7.4
dask
data-science-types  # array typehints
docrep>=0.3.1
ipywidgets>=7.5.1  # progress bar
leidenalg
napari
netcdf4
omnipath>=1.0.0
<<<<<<< HEAD
pyqt5
=======
pandas
>>>>>>> e724a5fc
rasterio
scanpy
scikit-image>=0.17.1
statsmodels>=0.12.0
tqdm>=4.50.2  # progress bar
xarray<|MERGE_RESOLUTION|>--- conflicted
+++ resolved
@@ -1,17 +1,15 @@
+# TODO: pin the versions
 anndata>=0.7.4
 dask
 data-science-types  # array typehints
 docrep>=0.3.1
 ipywidgets>=7.5.1  # progress bar
-leidenalg
-napari
+leidenalg  # TODO: rather use scanpy with extra args
+napari  # TODO: optionall move to extra
 netcdf4
-omnipath>=1.0.0
-<<<<<<< HEAD
-pyqt5
-=======
+omnipath>=1.0.4
 pandas
->>>>>>> e724a5fc
+pyqt5  # TODO: optionally move to extra
 rasterio
 scanpy
 scikit-image>=0.17.1
