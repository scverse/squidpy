"""Experimental feature extraction module."""

from __future__ import annotations

import warnings
from collections.abc import Callable, Sequence
from typing import Any

import anndata as ad
import itertools
import numpy as np
import pandas as pd
import xarray as xr
from cp_measure.bulk import get_core_measurements, get_correlation_measurements
<<<<<<< HEAD
from scipy import ndimage
from skimage import measure
=======
>>>>>>> a7d3e6bd
from spatialdata import SpatialData
from spatialdata._logging import logger as logg
from spatialdata.models import TableModel

from skimage.measure import label
from squidpy._constants._constants import ImageFeature
from squidpy._docs import d, inject_docs
from squidpy._utils import Signal, _get_n_cores, parallelize

__all__ = ["calculate_image_features"]


def _get_regionprops_features(
    cell_ids: Sequence[int],
    labels: np.ndarray,
    intensity_image: np.ndarray | None = None,
    queue: Any | None = None,
) -> dict[str, float]:
    """Calculate regionprops features for a cell.

    Parameters
    ----------
    cell_id
        The ID of the cell to process
    labels
        The labels array containing cell masks
    intensity_image
        Optional intensity image for intensity-based features
    queue
        Optional queue for progress tracking. If provided, will send update signals.

    Returns
    -------
    Dictionary of regionprops features
    """
    # Define channel-independent properties (only need mask)
    mask_props = {
        "area",
        "area_filled",
        "area_convex",
        "num_pixels",
        "axis_major_length",
        "axis_minor_length",
        "eccentricity",
        "equivalent_diameter",
        "extent",
        "feret_diameter_max",
        "solidity",
        "euler_number",
        "centroid",
        "centroid_local",
        "perimeter",
        "perimeter_crofton",
        "inertia_tensor",
        "inertia_tensor_eigvals",
    }

    # Define channel-dependent properties (need intensity image)
    intensity_props = {
        "intensity_max",
        "intensity_mean",
        "intensity_min",
        "intensity_std",
    }

    features = {}

    with warnings.catch_warnings():
        warnings.simplefilter("ignore")

        # labels only (channel independent)
        if intensity_image is None:
            for cell_id in cell_ids:
                cell_mask_cropped, _, _ = _get_cell_crops(
                    cell_id=cell_id,
                    labels=labels,
                )

                if cell_mask_cropped is None:
                    continue

                region_prop = measure.regionprops(label_image=label(cell_mask_cropped))

                if not region_prop:
                    continue

                cell_features = {}

                # Calculate regionprops features while ignoring warnings
                for prop in mask_props:
                    try:
                        value = getattr(region_prop, prop)

                        # Handle array-like properties
                        if isinstance(value, (np.ndarray, list, tuple)):
                            value = np.array(value)
                            if value.ndim == 1:
                                for i, v in enumerate(value):
                                    cell_features[f"{prop}_{i}"] = float(v)
                            elif value.ndim == 2:
                                for i, j in itertools.product(
                                    range(value.shape[0]), range(value.shape[1])
                                ):
                                    cell_features[f"{prop}_{i}x{j}"] = float(
                                        value[i, j]
                                    )
                            else:
                                cell_features[prop] = value
                        else:
                            cell_features[prop] = float(value)
                    except Exception:
                        continue

                if queue is not None:
                    queue.put(Signal.UPDATE)

                features[cell_id] = cell_features

        # Calculate intensity-dependent properties if intensity image is provided
        else:
            for cell_id in cell_ids:
                cell_mask_cropped, intensity_image_cropped, _ = _get_cell_crops(
                    cell_id=cell_id,
                    labels=labels,
                    image1=intensity_image,
                )

                if cell_mask_cropped is None:
                    continue

                intensity_props_obj = measure.regionprops(
                    label_image=label(cell_mask_cropped),
                    intensity_image=intensity_image_cropped,
                )

                if not intensity_props_obj:
                    continue

                cell_features = {}

                for prop in intensity_props:
                    try:
                        value = getattr(intensity_props_obj, prop)

                        # Skip callable properties
                        if callable(value):
                            continue

                        # Handle array properties
                        if isinstance(value, (np.ndarray, list, tuple)):
                            value = np.array(value)

                            if value.ndim == 1:
                                for i, v in enumerate(value):
                                    cell_features[f"{prop}_{i}"] = float(v)
                            elif value.ndim == 2:
                                for i, j in itertools.product(
                                    range(value.shape[0]), range(value.shape[1])
                                ):
                                    cell_features[f"{prop}_{i}x{j}"] = float(
                                        value[i, j]
                                    )
                            else:
                                cell_features[prop] = value
                        else:
                            cell_features[prop] = float(value)

                    except Exception:
                        continue

                if queue is not None:
                    queue.put(Signal.UPDATE)

                features[cell_id] = cell_features

    if queue is not None:
        queue.put(Signal.FINISH)

    return pd.DataFrame.from_dict(features, orient="index")


def _measurement_wrapper(
    func: Callable,
    mask: np.ndarray,
    image1: np.ndarray,
    image2: np.ndarray | None = None,
) -> dict[str, Any]:
    """Wrapper function to handle both core and correlation measurements.

    Parameters
    ----------
    func
        The measurement function to call
    mask
        The cell mask
    image1
        First image (or only image for core measurements)
    image2
        Second image for correlation measurements. If None, this is a core
        measurement.

    Returns
    -------
    Dictionary of feature values
    """
    return func(mask, image1) if image2 is None else func(image1, image2, mask)


def _get_cell_crops(
    cell_id: int,
    labels: np.ndarray,
    image1: np.ndarray | None = None,
    image2: np.ndarray | None = None,
    pad: int = 1,
    verbose: bool = False,
) -> tuple[np.ndarray, np.ndarray, np.ndarray | None] | None:
    """Generator function to get cropped arrays for a cell.

    Parameters
    ----------
    cell_id
        The ID of the cell to process
    labels
        The labels array containing cell masks
    image1
        First image to crop
    image2
        Optional second image to crop
    pad
        Amount of padding to add around the cell
    verbose
        Whether to print warning messages

    Returns
    -------
    Tuple of (cell_mask_cropped, image1_cropped, image2_cropped) or None if cell is empty
    """
    # Get cell mask and find bounding box in one step
    cell_mask = labels == cell_id
    y_indices, x_indices = np.where(cell_mask)
    if len(y_indices) == 0:  # Skip empty cells
        return None

    # Get bounding box
    y_min, y_max = y_indices.min(), y_indices.max()
    x_min, x_max = x_indices.min(), x_indices.max()

    # Get image dimensions
    height, width = labels.shape

    # Calculate desired padding
    y_pad_min = min(pad, y_min)  # How much we can pad to the top
    y_pad_max = min(pad, height - y_max - 1)  # How much we can pad to the bottom
    x_pad_min = min(pad, x_min)  # How much we can pad to the left
    x_pad_max = min(pad, width - x_max - 1)  # How much we can pad to the right

    # Apply symmetric padding where possible
    y_min -= y_pad_min
    y_max += y_pad_max
    x_min -= x_pad_min
    x_max += x_pad_max

    # Warn if cell is at border and padding is asymmetric
    if verbose and (
        y_pad_min != pad or y_pad_max != pad or x_pad_min != pad or x_pad_max != pad
    ):
        logg.warning(
            f"Cell {cell_id} is at image border. Padding is asymmetric: "
            f"y: {y_pad_min}/{pad} top, {y_pad_max}/{pad} bottom, "
            f"x: {x_pad_min}/{pad} left, {x_pad_max}/{pad} right"
        )

    # Crop all arrays at once
    cell_mask_cropped = cell_mask[y_min:y_max, x_min:x_max]

    image1_cropped = None if image1 is None else image1[y_min:y_max, x_min:x_max]
    image2_cropped = None if image2 is None else image2[y_min:y_max, x_min:x_max]

    return cell_mask_cropped, image1_cropped, image2_cropped


def _calculate_features_helper(
    cell_ids: Sequence[int],
    labels: np.ndarray,
    image1: np.ndarray,
    image2: np.ndarray | None,
    measurements: dict[str, Any],
    channel1_name: str | None = None,
    channel2_name: str | None = None,
    queue: Any | None = None,
    verbose: bool = False,
) -> pd.DataFrame:
    """Helper function to calculate features for a subset of cells."""
    features_dict = {}

    # Pre-allocate arrays for type conversion
    uint8_features = [
        "radial_distribution",
        "radial_zernikes",
        "intensity",
        "sizeshape",
        "zernike",
        "ferret",
    ]
    float_features = ["manders_fold", "rwc"]

    # Pre-compute image normalization if needed
    if "texture" in measurements:
        img1_min = image1.min()
        img1_max = image1.max()
        img1_range = img1_max - img1_min + 1e-10
        if image2 is not None:
            img2_min = image2.min()
            img2_max = image2.max()
            img2_range = img2_max - img2_min + 1e-10

    for cell_id in cell_ids:
        # Get cropped arrays for this cell
        result = _get_cell_crops(cell_id, labels, image1, image2, verbose=verbose)
        if result is None:
            continue

<<<<<<< HEAD
        cell_mask_cropped, image1_cropped, image2_cropped = result
        cell_features = {}

        # Calculate regionprops features first
        try:
            with warnings.catch_warnings():
                warnings.simplefilter("ignore")
                regionprops_features = _get_regionprops_features(
                    cell_mask_cropped,
                    image1_cropped,
                    image1_cropped if image2 is None else None,
                )
            if image2 is None:
                regionprops_features = {
                    f"{k}_ch{channel1_name}": v for k, v in regionprops_features.items()
                }
            else:
                regionprops_features = {
                    f"{k}_ch{channel1_name}_ch{channel2_name}": v
                    for k, v in regionprops_features.items()
                }
            cell_features.update(regionprops_features)
        except Exception as e:
=======
        # Get bounding box with padding
        y_min, y_max = y_indices.min(), y_indices.max()
        x_min, x_max = x_indices.min(), x_indices.max()
        pad = 5
        y_min = max(0, y_min - pad)
        y_max = min(labels.shape[0], y_max + pad)
        x_min = max(0, x_min - pad)
        x_max = min(labels.shape[1], x_max + pad)

        # Crop all arrays at once
        cell_mask_cropped = cell_mask[y_min:y_max, x_min:x_max]
        image1_cropped = image1[y_min:y_max, x_min:x_max]
        image2_cropped = None if image2 is None else image2[y_min:y_max, x_min:x_max]

        # Quick shape check
        if cell_mask_cropped.shape != image1_cropped.shape or (
            image2_cropped is not None and cell_mask_cropped.shape != image2_cropped.shape
        ):
>>>>>>> a7d3e6bd
            if verbose:
                logg.warning(
                    f"Failed to calculate regionprops features for cell {cell_id}: {str(e)}"
                )

        # Calculate all available cp-measure features
        for name, func in measurements.items():
            try:
                with warnings.catch_warnings():
                    warnings.simplefilter("ignore")

                    # Pre-convert inputs based on feature type
                    if name in uint8_features:
                        mask = cell_mask_cropped.astype(np.uint8)
                        img1 = image1_cropped.astype(np.uint8)
                        img2 = None if image2_cropped is None else image2_cropped.astype(np.uint8)
                    elif name == "texture":
                        mask = cell_mask_cropped.astype(np.uint8)
                        img1 = (image1_cropped.astype(np.float32) - img1_min) / img1_range
                        img2 = (
                            None
                            if image2_cropped is None
                            else (image2_cropped.astype(np.float32) - img2_min) / img2_range
                        )
                    elif name in float_features:
                        mask = cell_mask_cropped.astype(np.float32)
                        img1 = image1_cropped.astype(np.float32)
                        img2 = None if image2_cropped is None else image2_cropped.astype(np.float32)
                    else:
                        mask = cell_mask_cropped.astype(np.float32)
                        img1 = image1_cropped.astype(np.float32)
                        img2 = None if image2_cropped is None else image2_cropped.astype(np.float32)

                    feature_dict = _measurement_wrapper(func, mask, img1, img2)

                    for k, v in feature_dict.items():
                        if len(v) > 1:
                            raise ValueError(f"Feature {k} has more than one value.")
                        else:
                            feature_dict[k] = float(v[0])

                    # Append channel names efficiently
                    if image2 is None:
                        feature_dict = {f"{k}_ch{channel1_name}": v for k, v in feature_dict.items()}
                    else:
                        feature_dict = {f"{k}_ch{channel1_name}_ch{channel2_name}": v for k, v in feature_dict.items()}

                    cell_features.update(feature_dict)
            except Exception as e:
                if verbose:
                    logg.warning(f"Failed to calculate '{name}' features for cell {cell_id}: {str(e)}")

        features_dict[cell_id] = cell_features

        if queue is not None:
            queue.put(Signal.UPDATE)

    if queue is not None:
        queue.put(Signal.FINISH)

    return pd.DataFrame.from_dict(features_dict, orient="index")


@d.dedent
@inject_docs(f=ImageFeature)
def calculate_image_features(
    sdata: SpatialData,
    labels_key: str,
    image_key: str,
    scale: str | None = None,
    measurements: list[str] | str | None = None,
    adata_key_added: str = "morphology",
    invalid_as_zero: bool = True,
    n_jobs: int | None = None,
    backend: str = "loky",
    show_progress_bar: bool = True,
    verbose: bool = False,
) -> pd.DataFrame | None:
    """
    Calculate features from segmentation masks using CellProfiler measurements.

    This function uses the `cp_measure` package to extract features from
    segmentation masks. It supports both basic shape features and
    intensity-based features if an intensity image is provided.

    Parameters
    ----------
    sdata
        The spatial data object containing the segmentation masks.
    labels_key
        Key in :attr:`spatialdata.SpatialData.labels` containing the
        segmentation masks.
    image_key
        Key in :attr:`spatialdata.SpatialData.images` containing the
        intensity image.
    adata_key_added
        Key to store the AnnData object in the SpatialData object.
    %(parallelize)s

    Returns
    -------
    A :class:`pandas.DataFrame` with the calculated features. If the image has
    multiple channels, features are calculated for each channel separately and
    channel names are appended to the feature names.

    Notes
    -----
    This is an experimental feature that requires the `cp_measure` package
    to be installed.
    """

    if (
<<<<<<< HEAD
        isinstance(sdata.images[image_key], xr.DataTree)
        or isinstance(sdata.labels[labels_key], xr.DataTree)
=======
        isinstance(sdata.images[image_key], xr.DataTree) or isinstance(sdata.labels[labels_key], xr.DataTree)
>>>>>>> a7d3e6bd
    ) and scale is None:
        raise ValueError("When using multi-scale data, please specify the scale.")

    if scale is not None and not isinstance(scale, str):
        raise ValueError("Scale must be a string.")

    if scale is not None:
        image = np.asarray(sdata.images[image_key][scale].image.compute())
        labels = np.asarray(sdata.labels[labels_key][scale].image.compute())
    else:
        image = np.asarray(sdata.images[image_key].compute())
        labels = np.asarray(sdata.labels[labels_key].compute())

    available_measurements = [
        "skimage:label",
        "skimage:label+image",
        "cpmeasure:core",
        "cpmeasure:correlation",
    ]

    if measurements is None:
        measurements = available_measurements

    if isinstance(measurements, str):
        measurements = [measurements]

    if isinstance(measurements, list):
        invalid_measurements = [
            m for m in measurements if m not in available_measurements
        ]
        if invalid_measurements:
            raise ValueError(
                f"Invalid measurement(s): {invalid_measurements}, "
                f"available measurements: {available_measurements}"
            )

    # Check if labels are empty
    if labels.size == 0:
        raise ValueError("Labels array is empty")

    max_label = int(labels.max())
    if max_label == 0:
        raise ValueError("No cells found in labels (max label is 0)")

    # Get channel names if available
    channel_names = None
    if hasattr(sdata.images[image_key], "coords") and "c" in sdata.images[image_key].coords:
        channel_names = sdata.images[image_key].coords["c"].values

    # Handle image dimensions
    if image.ndim == 2:
        image = image[None, :, :]  # Add channel dimension
    elif image.ndim != 3:
        raise ValueError(f"Expected 2D or 3D image, got shape {image.shape}")

    # Check if image and labels have matching dimensions
    if image.shape[1:] != labels.shape:
<<<<<<< HEAD
        raise ValueError(
            f"Image and labels have mismatched dimensions: image {image.shape[1:]}, labels {labels.shape}"
        )
=======
        raise ValueError(f"Image and labels have mismatched dimensions: image {image.shape[1:]}, labels {labels.shape}")
>>>>>>> a7d3e6bd

    if "cpmeasure:correlation" in measurements:
        measurements_corr = get_correlation_measurements()

    # Get unique cell IDs from labels, excluding background (0)
    cell_ids = np.unique(labels)
    cell_ids = cell_ids[cell_ids != 0]

    # Process each channel
    all_features = []
    n_channels = image.shape[0]
    n_jobs = _get_n_cores(n_jobs)

    logg.info(f"Using '{n_jobs}' core(s).")

    if "skimage:label" in measurements:
        logg.info("Calculating 'skimage' label features.")
        res = parallelize(
            _get_regionprops_features,
            collection=cell_ids,
            extractor=pd.concat,
            n_jobs=n_jobs,
            backend=backend,
            show_progress_bar=show_progress_bar,
            verbose=verbose,
        )(labels=labels, intensity_image=None)
        all_features.append(res)

<<<<<<< HEAD
    # skimage features that need a mask and an image
    if "skimage:label+image" in measurements:
        for ch_idx in range(n_channels):

            ch_name = (
                channel_names[ch_idx] if channel_names is not None else f"ch{ch_idx}"
            )
            ch_image = image[ch_idx]
=======
    # Then process correlation measurements between channels
    for ch1_idx in range(n_channels):
        for ch2_idx in range(ch1_idx + 1, n_channels):
            ch1_name = channel_names[ch1_idx] if channel_names is not None else f"ch{ch1_idx}"
            ch2_name = channel_names[ch2_idx] if channel_names is not None else f"ch{ch2_idx}"

            logg.info(f"Calculating correlation features between channels '{ch1_name}' and '{ch2_name}'.")
>>>>>>> a7d3e6bd

            logg.info(f"Calculating 'skimage' image features for channel '{ch_idx}'.")
            res = parallelize(
                _get_regionprops_features,
                collection=cell_ids,
                extractor=pd.concat,
                n_jobs=n_jobs,
                backend=backend,
                show_progress_bar=show_progress_bar,
                verbose=verbose,
            )(labels=labels, intensity_image=ch_image)
            all_features.append(res)

    # cpmeasure features that need a mask and an image
    if "cpmeasure:core" in measurements:
        measurements_core = get_core_measurements()

        for ch_idx in range(n_channels):

            ch_name = (
                channel_names[ch_idx] if channel_names is not None else f"ch{ch_idx}"
            )
            ch_image = image[ch_idx]
            if "cpmeasure:core" in measurements:
                logg.info(
                    f"Calculating 'cpmeasure' core features for channel '{ch_idx}'."
                )

                res = parallelize(
                    _calculate_features_helper,
                    collection=cell_ids,
                    extractor=pd.concat,
                    n_jobs=n_jobs,
                    backend=backend,
                    show_progress_bar=show_progress_bar,
                    verbose=verbose,
                )(labels, ch_image, None, measurements_core, ch_name)
                all_features.append(res)

    # cpmeasure features that correlate two channels
    if "cpmeasure:correlation" in measurements:
        for ch1_idx in range(n_channels):
            for ch2_idx in range(ch1_idx + 1, n_channels):
                ch1_name = (
                    channel_names[ch1_idx]
                    if channel_names is not None
                    else f"ch{ch1_idx}"
                )
                ch2_name = (
                    channel_names[ch2_idx]
                    if channel_names is not None
                    else f"ch{ch2_idx}"
                )

                logg.info(
                    f"Calculating correlation features between channels '{ch1_name}' and '{ch2_name}'."
                )

                ch1_image = image[ch1_idx]
                ch2_image = image[ch2_idx]

                # Parallelize feature calculation
                res = parallelize(
                    _calculate_features_helper,
                    collection=cell_ids,
                    extractor=pd.concat,
                    n_jobs=n_jobs,
                    backend=backend,
                    show_progress_bar=show_progress_bar,
                    verbose=verbose,
                )(labels, ch1_image, ch2_image, measurements_corr, ch1_name, ch2_name)
                all_features.append(res)

    # Create AnnData object from results
    combined_features = pd.concat(all_features, axis=1)

    if invalid_as_zero:
        combined_features = combined_features.replace([np.inf, -np.inf], 0)
        combined_features = combined_features.fillna(0)

    # Ensure cell IDs are preserved in the correct order
    cell_ids = sorted(combined_features.index)
    combined_features = combined_features.loc[cell_ids]

    adata = ad.AnnData(X=combined_features)
    adata.obs_names = [f"cell_{i}" for i in cell_ids]
    adata.var_names = combined_features.columns

    adata.uns["spatialdata_attrs"] = {
        "region": labels_key,
        "region_key": "region",
        "instance_key": "label_id",
    }
    adata.obs["region"] = pd.Categorical([labels_key] * len(adata))
    adata.obs["label_id"] = cell_ids

    # Add the AnnData object to the SpatialData object
    sdata.tables[adata_key_added] = TableModel.parse(adata)<|MERGE_RESOLUTION|>--- conflicted
+++ resolved
@@ -11,12 +11,10 @@
 import numpy as np
 import pandas as pd
 import xarray as xr
+import xarray as xr
 from cp_measure.bulk import get_core_measurements, get_correlation_measurements
-<<<<<<< HEAD
 from scipy import ndimage
 from skimage import measure
-=======
->>>>>>> a7d3e6bd
 from spatialdata import SpatialData
 from spatialdata._logging import logger as logg
 from spatialdata.models import TableModel
@@ -339,7 +337,6 @@
         if result is None:
             continue
 
-<<<<<<< HEAD
         cell_mask_cropped, image1_cropped, image2_cropped = result
         cell_features = {}
 
@@ -363,26 +360,6 @@
                 }
             cell_features.update(regionprops_features)
         except Exception as e:
-=======
-        # Get bounding box with padding
-        y_min, y_max = y_indices.min(), y_indices.max()
-        x_min, x_max = x_indices.min(), x_indices.max()
-        pad = 5
-        y_min = max(0, y_min - pad)
-        y_max = min(labels.shape[0], y_max + pad)
-        x_min = max(0, x_min - pad)
-        x_max = min(labels.shape[1], x_max + pad)
-
-        # Crop all arrays at once
-        cell_mask_cropped = cell_mask[y_min:y_max, x_min:x_max]
-        image1_cropped = image1[y_min:y_max, x_min:x_max]
-        image2_cropped = None if image2 is None else image2[y_min:y_max, x_min:x_max]
-
-        # Quick shape check
-        if cell_mask_cropped.shape != image1_cropped.shape or (
-            image2_cropped is not None and cell_mask_cropped.shape != image2_cropped.shape
-        ):
->>>>>>> a7d3e6bd
             if verbose:
                 logg.warning(
                     f"Failed to calculate regionprops features for cell {cell_id}: {str(e)}"
@@ -495,12 +472,8 @@
     """
 
     if (
-<<<<<<< HEAD
         isinstance(sdata.images[image_key], xr.DataTree)
         or isinstance(sdata.labels[labels_key], xr.DataTree)
-=======
-        isinstance(sdata.images[image_key], xr.DataTree) or isinstance(sdata.labels[labels_key], xr.DataTree)
->>>>>>> a7d3e6bd
     ) and scale is None:
         raise ValueError("When using multi-scale data, please specify the scale.")
 
@@ -558,13 +531,9 @@
 
     # Check if image and labels have matching dimensions
     if image.shape[1:] != labels.shape:
-<<<<<<< HEAD
         raise ValueError(
             f"Image and labels have mismatched dimensions: image {image.shape[1:]}, labels {labels.shape}"
         )
-=======
-        raise ValueError(f"Image and labels have mismatched dimensions: image {image.shape[1:]}, labels {labels.shape}")
->>>>>>> a7d3e6bd
 
     if "cpmeasure:correlation" in measurements:
         measurements_corr = get_correlation_measurements()
@@ -593,7 +562,6 @@
         )(labels=labels, intensity_image=None)
         all_features.append(res)
 
-<<<<<<< HEAD
     # skimage features that need a mask and an image
     if "skimage:label+image" in measurements:
         for ch_idx in range(n_channels):
@@ -602,15 +570,6 @@
                 channel_names[ch_idx] if channel_names is not None else f"ch{ch_idx}"
             )
             ch_image = image[ch_idx]
-=======
-    # Then process correlation measurements between channels
-    for ch1_idx in range(n_channels):
-        for ch2_idx in range(ch1_idx + 1, n_channels):
-            ch1_name = channel_names[ch1_idx] if channel_names is not None else f"ch{ch1_idx}"
-            ch2_name = channel_names[ch2_idx] if channel_names is not None else f"ch{ch2_idx}"
-
-            logg.info(f"Calculating correlation features between channels '{ch1_name}' and '{ch2_name}'.")
->>>>>>> a7d3e6bd
 
             logg.info(f"Calculating 'skimage' image features for channel '{ch_idx}'.")
             res = parallelize(
