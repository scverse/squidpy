from __future__ import annotations

from importlib import metadata
from importlib.metadata import PackageMetadata

<<<<<<< HEAD
from squidpy import datasets, exp, gr, im, pl, read, tl
=======
from squidpy import datasets, experimental, gr, im, pl, read, tl
>>>>>>> 900d7b31

try:
    md: PackageMetadata = metadata.metadata(__name__)
    __version__ = md["Version"] if "Version" in md else ""
    __author__ = md["Author"] if "Author" in md else ""
    __maintainer__ = md["Maintainer-email"] if "Maintainer-email" in md else ""
except ImportError:
    md = None  # type: ignore[assignment]

del metadata, md

__all__ = ["datasets", "experimental", "gr", "im", "pl", "read", "tl"]<|MERGE_RESOLUTION|>--- conflicted
+++ resolved
@@ -3,11 +3,7 @@
 from importlib import metadata
 from importlib.metadata import PackageMetadata
 
-<<<<<<< HEAD
-from squidpy import datasets, exp, gr, im, pl, read, tl
-=======
 from squidpy import datasets, experimental, gr, im, pl, read, tl
->>>>>>> 900d7b31
 
 try:
     md: PackageMetadata = metadata.metadata(__name__)
