--- conflicted
+++ resolved
@@ -16,11 +16,6 @@
 import joblib as jl
 import numba
 import numpy as np
-<<<<<<< HEAD
-import spatialdata as sd
-import xarray as xr
-=======
->>>>>>> 4a40d646
 from spatialdata.models import Image2DModel, Labels2DModel
 
 __all__ = ["singledispatchmethod", "Signal", "SigQueue", "NDArray", "NDArrayA"]
