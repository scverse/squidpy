from __future__ import annotations

from collections.abc import Mapping
from pathlib import Path
from typing import Any

import dask.array as da
import numpy as np
import xarray as xr
from dask import delayed
from PIL import Image
from scanpy import logging as logg
from skimage.io import imread
from tifffile import TiffFile

from squidpy._constants._constants import InferDimensions
from squidpy._docs import inject_docs
from squidpy._utils import NDArrayA


def _assert_dims_present(dims: tuple[str, ...], include_z: bool = True) -> None:
    missing_dims = ({"y", "x", "z"} if include_z else {"y", "x"}) - set(dims)
    if missing_dims:
        raise ValueError(f"Expected to find `{sorted(missing_dims)}` dimension(s) in `{dims}`.")


# modification of `skimage`'s `pil_to_ndarray`:
# https://github.com/scikit-image/scikit-image/blob/main/skimage/io/_plugins/pil_plugin.py#L55
<<<<<<< HEAD
def _infer_shape_dtype(fname: str) -> tuple[tuple[int, ...], np.dtype[Any]]:
=======
def _infer_shape_dtype(fname: str) -> tuple[tuple[int, ...], np.dtype[np.generic]]:
>>>>>>> bcf69d23
    def _palette_is_grayscale(pil_image: Image.Image) -> bool:
        # get palette as an array with R, G, B columns
        palette = np.asarray(pil_image.getpalette()).reshape((256, 3))
        # Not all palette colors are used; unused colors have junk values.
        start, stop = pil_image.getextrema()
        valid_palette = palette[start : stop + 1]
        # Image is grayscale if channel differences (R - G and G - B)
        # are all zero.
        return np.allclose(np.diff(valid_palette), 0)

    if fname.endswith(".tif") or fname.endswith(".tiff"):
        image = TiffFile(fname)
        try:
            return tuple(image.shaped_metadata[0]["shape"]), np.dtype(image.pages[0].dtype)
        except (IndexError, KeyError, TypeError):
            return (len(image.pages),) + image.pages[0].shape, np.dtype(image.pages[0].dtype)

    image = Image.open(fname)
    n_frames = getattr(image, "n_frames", 1)
    shape: tuple[int, ...] = (n_frames,) + image.size[::-1]

    if image.mode == "P":
        if _palette_is_grayscale(image):
            return shape, np.dtype("uint8")

        if image.format == "PNG" and "transparency" in image.info:
            return shape + (4,), np.dtype("uint8")  # converted to RGBA

        return shape + (3,), np.dtype("uint8")  # RGB
    if image.mode in ("1", "L"):
        return shape, np.dtype("uint8")  # L

    if "A" in image.mode:
        return shape + (4,), np.dtype("uint8")  # RGBA

    if image.mode == "CMYK":
        return shape + (3,), np.dtype("uint8")  # RGB

    if image.mode.startswith("I;16"):
        dtype = ">u2" if image.mode.endswith("B") else "<u2"
        if "S" in image.mode:
            dtype = dtype.replace("u", "i")

        return shape, np.dtype(dtype)

    if image.mode in ("RGB", "HSV", "LAB"):
        return shape + (3,), np.dtype("uint8")
    if image.mode == "F":
        return shape, np.dtype("float32")
    if image.mode == "I":
        return shape, np.dtype("int32")

    raise ValueError(f"Unable to infer image dtype for image mode `{image.mode}`.")


<<<<<<< HEAD
def _get_image_shape_dtype(fname: str) -> tuple[tuple[int, ...], np.dtype[Any]]:
=======
def _get_image_shape_dtype(fname: str) -> tuple[tuple[int, ...], np.dtype[np.generic]]:
>>>>>>> bcf69d23
    try:
        return _infer_shape_dtype(fname)
    except Image.UnidentifiedImageError as e:
        logg.warning(e)
        return _infer_shape_dtype(fname)
    except Image.DecompressionBombError as e:
        logg.warning(e)
        old_max_image_pixels = Image.MAX_IMAGE_PIXELS
        try:
            Image.MAX_IMAGE_PIXELS = None
            return _infer_shape_dtype(fname)
        finally:
            Image.MAX_IMAGE_PIXELS = old_max_image_pixels


@inject_docs(id=InferDimensions)
def _infer_dimensions(
    obj: NDArrayA | xr.DataArray | str,
    infer_dimensions: InferDimensions | tuple[str, ...] = InferDimensions.DEFAULT,
<<<<<<< HEAD
) -> tuple[tuple[int, ...], tuple[str, ...], np.dtype[Any], tuple[int, ...]]:
=======
) -> tuple[tuple[int, ...], tuple[str, ...], np.dtype[np.generic], tuple[int, ...]]:
>>>>>>> bcf69d23
    """
    Infer dimension names of an array.

    Parameters
    ----------
    obj
        Path to an image or an array.
    infer_dimensions
        Policy that determines how to name the dimensions. Valid options are:

            - `{id.CHANNELS_LAST.s!r}` - load `channels` dimension as `channels`.
            - `{id.Z_LAST.s!r}` - load `z` dimension as `channels`.
            - `{id.DEFAULT.s!r}` - only matters if the number of dimensions is `3` or `4`.
              If `z` dimension is `1`, load it as `z`.
              Otherwise, if `channels` dimension is `1`, load `z` dimension (now larger than `1`) as `channels`.
              Otherwise, load `z` dimension as `z` and `channels` as `channels`.

        If specified as :class:`tuple`, its length must be the same as the shape of ``obj``.

        The following assumptions are made when determining the dimension names:

            - two largest dimensions are assumed to be `y` and `x`, in this order.
            - `z` dimension comes always before `channel` dimension.
            - for `3` dimensional arrays, the last dimension is `channels`,
              in other cases, it will dealt with as if it were `z` dimension.

    Returns
    -------
    Tuple of the following:

        - :class:`tuple` of 4 :class:`int` describing the shape.
        - :class:`tuple` of 4 :class:`str` describing the dimensions.
        - the array :class:`numpy.dtype`.
        - :class:`tuple` of maximally 2 :class:`ints` which dimensions to expand.

    Raises
    ------
    ValueError
        If the array is not `2`, `3,` or `4` dimensional.
    """

    def dims(order: list[int]) -> tuple[str, ...]:
        return tuple(np.array(["z", "y", "x", "channels"], dtype=object)[np.argsort(order)])

    def infer(y: int, x: int, z: int, c: int) -> tuple[str, ...]:
        if infer_dimensions == InferDimensions.DEFAULT:
            if shape[z] == 1:
                return dims([z, y, x, c])
            if shape[c] == 1:
                return dims([c, y, x, z])

            return dims([z, y, x, c])

        if infer_dimensions == InferDimensions.Z_LAST:
            return dims([c, y, x, z])

        return dims([z, y, x, c])

    if isinstance(obj, str):
        shape, dtype = _get_image_shape_dtype(obj)
    else:
        shape, dtype = obj.shape, obj.dtype
    logg.debug(f"Found image of shape `{shape}` and dtype `{dtype}`")

    ndim = len(shape)

    if not isinstance(infer_dimensions, InferDimensions):
        if ndim not in (2, 3, 4):
            raise ValueError(f"Expected the image to be either `2`, `3` or `4` dimensional, found `{ndim}`.")
        # explicitly passed dims as tuple
        if len(infer_dimensions) != ndim:
            raise ValueError(f"Image is `{ndim}` dimensional, cannot assign to dims `{infer_dimensions}`.")
        _assert_dims_present(infer_dimensions, include_z=ndim == 4)

        infer_dimensions = tuple(infer_dimensions)
        add_shape = (1,) * (4 - ndim)
        dimnames = ("z", "channels") if ndim == 2 else (("channels",) if "z" in infer_dimensions else ("z",))

        return shape + add_shape, infer_dimensions + dimnames, dtype, tuple(ndim + i for i in range(len(add_shape)))

    if ndim == 2:
        # assume only spatial dims are present
        return shape + (1, 1), ("y", "x", "z", "channels"), dtype, (2, 3)

    x, y, *_ = np.argsort(shape, kind="stable")[::-1]
    if y > x:
        # assume 1st 2 dimensions are spatial and are y, x
        y, x = x, y

    if ndim == 3:
        c, *_ = {0, 1, 2} - {x, y}
        if c == 2:
            z, c, expand_dims = 0, 3, 0
            x += 1
            y += 1
            shape = (1,) + shape
        else:
            z, expand_dims = 3, 3
            shape = shape + (1,)

        return shape, infer(y, x, z, c), dtype, (expand_dims,)

    if ndim == 4:
        # assume z before c
        z, c = (i for i in range(ndim) if i not in (y, x))
        return shape, infer(y, x, z, c), dtype, ()

    raise ValueError(f"Expected the image to be either `2`, `3` or `4` dimensional, found `{ndim}`.")


def _lazy_load_image(
    fname: str | Path,
    dims: InferDimensions | tuple[str, ...] = InferDimensions.DEFAULT,
    chunks: int | str | tuple[int, ...] | Mapping[str, int | str] | None = None,
) -> xr.DataArray:
    # TODO(michalk8): switch to pims for tiffs? or switch completely once lazy-loading of JPEGs is done
    def read_unprotected(fname: str) -> NDArrayA:
        # not setting MAX_IMAGE_PIXELS causes problems when with processes and dask.distributed
        old_max_pixels = Image.MAX_IMAGE_PIXELS
        try:
            if fname.endswith(".tif") or fname.endswith(".tiff"):
                # do not use imread since it changes the shape to `y, x, ?, z`,
                # whereas we use `z, y, x, ?` in `_infer_shape_dtype`
                # return np.reshape(imread(fname, plugin="tifffile"), shape)
                return np.reshape(TiffFile(fname).asarray(), shape)

            Image.MAX_IMAGE_PIXELS = None
            return np.reshape(imread(fname, plugin="pil"), shape)
        except Image.UnidentifiedImageError as e:  # should not happen
            logg.error(str(e))
            return np.reshape(imread(fname), shape)
        finally:
            Image.MAX_IMAGE_PIXELS = old_max_pixels

    fname = str(fname)
    shape, dims, dtype, _ = _infer_dimensions(fname, dims)
    logg.debug(f"Reshaping to `{shape}` with dimensions `{dims}`")

    if isinstance(chunks, dict):
        chunks = tuple(chunks.get(d, "auto") for d in dims)  # type: ignore[union-attr]

    darr = da.from_delayed(delayed(read_unprotected)(fname), shape=shape, dtype=dtype)
    if chunks is not None:
        darr = darr.rechunk(chunks)

    return xr.DataArray(darr, dims=dims).transpose("y", "x", "z", ...)<|MERGE_RESOLUTION|>--- conflicted
+++ resolved
@@ -26,11 +26,7 @@
 
 # modification of `skimage`'s `pil_to_ndarray`:
 # https://github.com/scikit-image/scikit-image/blob/main/skimage/io/_plugins/pil_plugin.py#L55
-<<<<<<< HEAD
-def _infer_shape_dtype(fname: str) -> tuple[tuple[int, ...], np.dtype[Any]]:
-=======
 def _infer_shape_dtype(fname: str) -> tuple[tuple[int, ...], np.dtype[np.generic]]:
->>>>>>> bcf69d23
     def _palette_is_grayscale(pil_image: Image.Image) -> bool:
         # get palette as an array with R, G, B columns
         palette = np.asarray(pil_image.getpalette()).reshape((256, 3))
@@ -86,11 +82,7 @@
     raise ValueError(f"Unable to infer image dtype for image mode `{image.mode}`.")
 
 
-<<<<<<< HEAD
-def _get_image_shape_dtype(fname: str) -> tuple[tuple[int, ...], np.dtype[Any]]:
-=======
 def _get_image_shape_dtype(fname: str) -> tuple[tuple[int, ...], np.dtype[np.generic]]:
->>>>>>> bcf69d23
     try:
         return _infer_shape_dtype(fname)
     except Image.UnidentifiedImageError as e:
@@ -110,11 +102,7 @@
 def _infer_dimensions(
     obj: NDArrayA | xr.DataArray | str,
     infer_dimensions: InferDimensions | tuple[str, ...] = InferDimensions.DEFAULT,
-<<<<<<< HEAD
-) -> tuple[tuple[int, ...], tuple[str, ...], np.dtype[Any], tuple[int, ...]]:
-=======
 ) -> tuple[tuple[int, ...], tuple[str, ...], np.dtype[np.generic], tuple[int, ...]]:
->>>>>>> bcf69d23
     """
     Infer dimension names of an array.
 
