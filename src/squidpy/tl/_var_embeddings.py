from __future__ import annotations

<<<<<<< HEAD
from typing import Any

=======
>>>>>>> eb84518f
import pandas as pd
import umap
from anndata import AnnData
from scanpy import logging as logg
from sklearn.preprocessing import StandardScaler

from squidpy._docs import d

__all__ = ["var_embeddings"]


@d.dedent
def var_embeddings(
    adata: AnnData,
    cluster_key: str,
    design_matrix_key: str = "design_matrix",
    n_bins: int = 100,
    include_anchor: bool = False,
) -> AnnData:
    """
    Cluster variables by previously calculated distance to an anchor point.

    Parameters
    ----------
    %(adata)s
    cluster_key
        Annotation column in `.obs` that is used as anchor.
    design_matrix_key
        Name of the design matrix saved to `.obsm`.
    n_bins
        Number of bins to use for aggregation.
    include_anchor
        Whether to include the variable counts belonging to the anchor point in the aggregation.
    Returns
    -------
    If ``copy = True``, returns the design_matrix with the distances to an anchor point
    Otherwise, stores design_matrix in `.obsm`.
    """
    if design_matrix_key not in adata.obsm.keys():
        raise ValueError(f"`.obsm['{design_matrix_key}']` does not exist. Aborting.")

    logg.info("Calculating embeddings for distance aggregations by gene.")

    df = adata.obsm[design_matrix_key].copy()

    # bin the data by distance
    df["bins"] = pd.cut(df[cluster_key], bins=n_bins)

    # get median value of each interval
    df["median_value"] = df["bins"].apply(calculate_median)

    # turn categorical NaNs into float 0s
    df["median_value"] = pd.to_numeric(df["median_value"], errors="coerce").fillna(0).astype(float)

    # get count matrix and add binned distance to each .obs
    X_df = adata.to_df()
    X_df["distance"] = df["median_value"].copy()

    # transpose the count matrix
    X_df_T = X_df.T

    # aggregate the transposed count matrix by the distances and remove the distance row
    mth_row_values = X_df_T.iloc[-1]
    result = X_df_T.groupby(mth_row_values, axis=1).sum()
    result.drop(result.tail(1).index, inplace=True)

    # optionally include or remove variable values for distance 0 (anchro point)
    if not include_anchor:
        result = result.drop(result.columns[0], axis=1)

    reducer = umap.UMAP()

    # scale the data and reduce dimensionality
    scaled_exp = StandardScaler().fit_transform(result.values)
    scaled_exp_df = pd.DataFrame(scaled_exp, index=result.index, columns=result.columns)
    embedding = reducer.fit_transform(scaled_exp_df)

    adata.varm[f"{n_bins}_bins_distance_aggregation"] = result
    embedding_df = pd.DataFrame(embedding, index=result.index)
    embedding_df["var"] = result.index
    adata.uns[f"{n_bins}_bins_distance_embeddings"] = embedding_df

    return


<<<<<<< HEAD
def calculate_median(interval: pd.Interval) -> Any:
=======
def calculate_median(interval):
>>>>>>> eb84518f
    median = interval.mid

    return median<|MERGE_RESOLUTION|>--- conflicted
+++ resolved
@@ -1,11 +1,9 @@
 from __future__ import annotations
 
-<<<<<<< HEAD
 from typing import Any
 
-=======
->>>>>>> eb84518f
 import pandas as pd
+import umap
 import umap
 from anndata import AnnData
 from scanpy import logging as logg
@@ -55,8 +53,10 @@
 
     # get median value of each interval
     df["median_value"] = df["bins"].apply(calculate_median)
+    df["median_value"] = df["bins"].apply(calculate_median)
 
     # turn categorical NaNs into float 0s
+    df["median_value"] = pd.to_numeric(df["median_value"], errors="coerce").fillna(0).astype(float)
     df["median_value"] = pd.to_numeric(df["median_value"], errors="coerce").fillna(0).astype(float)
 
     # get count matrix and add binned distance to each .obs
@@ -70,12 +70,14 @@
     mth_row_values = X_df_T.iloc[-1]
     result = X_df_T.groupby(mth_row_values, axis=1).sum()
     result.drop(result.tail(1).index, inplace=True)
+    result.drop(result.tail(1).index, inplace=True)
 
     # optionally include or remove variable values for distance 0 (anchro point)
     if not include_anchor:
         result = result.drop(result.columns[0], axis=1)
 
     reducer = umap.UMAP()
+
 
     # scale the data and reduce dimensionality
     scaled_exp = StandardScaler().fit_transform(result.values)
@@ -90,11 +92,7 @@
     return
 
 
-<<<<<<< HEAD
 def calculate_median(interval: pd.Interval) -> Any:
-=======
-def calculate_median(interval):
->>>>>>> eb84518f
     median = interval.mid
 
     return median