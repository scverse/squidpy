from __future__ import annotations

from typing import Any

import numpy as np
import pandas as pd
import scanpy as sc
from anndata import AnnData
from scanpy import logging as logg

from squidpy._docs import d

__all__ = ["var_embeddings"]


@d.dedent
def var_embeddings(
    adata: AnnData,
    group: str,
    design_matrix_key: str = "design_matrix",
    n_bins: int = 100,
    include_anchor: bool = False,
) -> AnnData:
    """
    Cluster variables by previously calculated distance to an anchor point.

    Parameters
    ----------
    %(adata)s
    group
        Annotation column in `.obs` that is used as anchor.
    design_matrix_key
        Name of the design matrix saved to `.obsm`.
    n_bins
        Number of bins to use for aggregation.
    include_anchor
        Whether to include the variable counts belonging to the anchor point in the aggregation.
    Returns
    -------
    If ``copy = True``, returns the design_matrix with the distances to an anchor point
    Otherwise, stores design_matrix in `.obsm`.
    """
    if design_matrix_key not in adata.obsm.keys():
        raise ValueError(f"`.obsm['{design_matrix_key}']` does not exist. Aborting.")

    logg.info("Calculating embeddings for distance aggregations by gene.")

    df = adata.obsm[design_matrix_key].copy()
    # bin the data by distance
    df["bins"] = pd.cut(df[group], bins=n_bins)
    # get median value of each interval
    df["median_value"] = df["bins"].apply(calculate_median)
    # turn categorical NaNs into float 0s
    df["median_value"] = pd.to_numeric(df["median_value"], errors="coerce").fillna(0).astype(float)
    # get count matrix and add binned distance to each .obs
    X_df = adata.to_df()
    X_df["distance"] = df["median_value"]
    # aggregate the count matrix by the bins
    aggregated_df = X_df.groupby(["distance"]).sum()
    # transpose the count matrix
    result = aggregated_df.T

    # optionally include or remove variable values for distance 0 (anchor point)
    start_bin = 0
    if not include_anchor:
        result = result.drop(result.columns[0], axis=1)
<<<<<<< HEAD
        start_bin = 1

    # set genes x bins to count matrix (required for embeddings and clustering)
    var_by_bins = sc.AnnData(result)
    # set genes x bins to .obs (required for plotting counts by distance)
    var_by_bins.obs = result
    # rename column names for plotting
    var_by_bins.obs.columns = range(start_bin, 101)
    # create genes x genes identity matrix
    identity_df = pd.DataFrame(np.eye(len(var_by_bins.obs)), columns=var_by_bins.obs.index, dtype="category")
    # append identity matrix to obs column wise (required for highlighting genes in plot)
    identity_df.index = var_by_bins.obs.index
    var_by_bins.obs = pd.concat([var_by_bins.obs, identity_df], axis=1)

    return var_by_bins
=======

    # reducer = umap.UMAP()

    # scale the data and reduce dimensionality
    # scaled_exp = StandardScaler().fit_transform(result.values)
    # scaled_exp_df = pd.DataFrame(scaled_exp, index=result.index, columns=result.columns)
    # embedding = reducer.fit_transform(scaled_exp_df)

    adata.varm[f"{n_bins}_bins_distance_aggregation"] = result
    # embedding_df = pd.DataFrame(embedding, index=result.index)
    # embedding_df["var"] = result.index
    # adata.uns[f"{n_bins}_bins_distance_embeddings"] = embedding_df

    return
>>>>>>> c4fca292


def calculate_median(interval: pd.Interval) -> Any:
    median = interval.mid

    return median<|MERGE_RESOLUTION|>--- conflicted
+++ resolved
@@ -4,9 +4,10 @@
 
 import numpy as np
 import pandas as pd
+from anndata import AnnData
 import scanpy as sc
-from anndata import AnnData
 from scanpy import logging as logg
+import time
 
 from squidpy._docs import d
 
@@ -64,7 +65,6 @@
     start_bin = 0
     if not include_anchor:
         result = result.drop(result.columns[0], axis=1)
-<<<<<<< HEAD
         start_bin = 1
 
     # set genes x bins to count matrix (required for embeddings and clustering)
@@ -72,7 +72,7 @@
     # set genes x bins to .obs (required for plotting counts by distance)
     var_by_bins.obs = result
     # rename column names for plotting
-    var_by_bins.obs.columns = range(start_bin, 101)
+    var_by_bins.obs.columns = range(start_bin,101)
     # create genes x genes identity matrix
     identity_df = pd.DataFrame(np.eye(len(var_by_bins.obs)), columns=var_by_bins.obs.index, dtype="category")
     # append identity matrix to obs column wise (required for highlighting genes in plot)
@@ -80,22 +80,6 @@
     var_by_bins.obs = pd.concat([var_by_bins.obs, identity_df], axis=1)
 
     return var_by_bins
-=======
-
-    # reducer = umap.UMAP()
-
-    # scale the data and reduce dimensionality
-    # scaled_exp = StandardScaler().fit_transform(result.values)
-    # scaled_exp_df = pd.DataFrame(scaled_exp, index=result.index, columns=result.columns)
-    # embedding = reducer.fit_transform(scaled_exp_df)
-
-    adata.varm[f"{n_bins}_bins_distance_aggregation"] = result
-    # embedding_df = pd.DataFrame(embedding, index=result.index)
-    # embedding_df["var"] = result.index
-    # adata.uns[f"{n_bins}_bins_distance_embeddings"] = embedding_df
-
-    return
->>>>>>> c4fca292
 
 
 def calculate_median(interval: pd.Interval) -> Any:
