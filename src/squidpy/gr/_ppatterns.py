--- conflicted
+++ resolved
@@ -164,17 +164,9 @@
         if layer not in adata.obsm:
             raise KeyError(f"Key `{layer!r}` not found in `adata.obsm`.")
         if ixs is None:
-<<<<<<< HEAD
             ixs = list(np.arange(adata.obsm[layer].shape[1]))
         ixs = list(np.ravel([ixs]))
-=======
-            ixs = list(range(adata.obsm[layer].shape[1]))
-        elif isinstance(ixs, int):
-            ixs = [ixs]
-        else:
-            ixs = list(ixs)
-
->>>>>>> 26c26933
+
         return adata.obsm[layer][:, ixs].T, ixs
 
     if attr == "X":
