--- conflicted
+++ resolved
@@ -13,12 +13,9 @@
 import pandas as pd
 from anndata import AnnData
 from anndata.utils import make_index_unique
-<<<<<<< HEAD
+
 from fast_array_utils import stats as fau_stats
 from numba import njit, prange
-=======
-from numba import njit
->>>>>>> d5ff8dd8
 from scanpy import logging as logg
 from scipy.sparse import (
     SparseEfficiencyWarning,
@@ -34,22 +31,9 @@
 from sklearn.neighbors import NearestNeighbors
 from spatialdata import SpatialData
 from spatialdata._core.centroids import get_centroids
-<<<<<<< HEAD
-from spatialdata._core.query.relational_query import (
-    get_element_instances,
-    match_element_to_table,
-)
-from spatialdata.models import get_table_keys
-from spatialdata.models.models import (
-    Labels2DModel,
-    Labels3DModel,
-    get_model,
-)
-=======
 from spatialdata._core.query.relational_query import get_element_instances, match_element_to_table
 from spatialdata.models import get_table_keys
 from spatialdata.models.models import Labels2DModel, Labels3DModel, get_model
->>>>>>> d5ff8dd8
 
 from squidpy._constants._constants import CoordType, Transform
 from squidpy._constants._pkg_constants import Key
