"""Functions for building graphs from spatial coordinates."""

from __future__ import annotations

import warnings
from collections.abc import Iterable
from functools import partial
from itertools import chain
from typing import Any, NamedTuple, cast

import geopandas as gpd
import numpy as np
import pandas as pd
from anndata import AnnData
from anndata.utils import make_index_unique
<<<<<<< HEAD
from numba import njit
=======
from fast_array_utils import stats as fau_stats
from numba import njit, prange
from scanpy import logging as logg
>>>>>>> c653810b
from scipy.sparse import (
    SparseEfficiencyWarning,
    block_diag,
    csr_array,
    csr_matrix,
    isspmatrix_csr,
    spmatrix,
)
from scipy.spatial import Delaunay
from shapely import LineString, MultiPolygon, Polygon
from sklearn.metrics.pairwise import cosine_similarity, euclidean_distances
from sklearn.neighbors import NearestNeighbors
from spatialdata import SpatialData
from spatialdata._core.centroids import get_centroids
<<<<<<< HEAD
from spatialdata._core.query.relational_query import get_element_instances, match_element_to_table
from spatialdata._logging import logger as logg
=======
from spatialdata._core.query.relational_query import (
    get_element_instances,
    match_element_to_table,
)
>>>>>>> c653810b
from spatialdata.models import get_table_keys
from spatialdata.models.models import (
    Labels2DModel,
    Labels3DModel,
    get_model,
)

from squidpy._constants._constants import CoordType, Transform
from squidpy._constants._pkg_constants import Key
from squidpy._docs import d, inject_docs
from squidpy._utils import NDArrayA
from squidpy.gr._utils import (
    _assert_categorical_obs,
    _assert_positive,
    _assert_spatial_basis,
    _save_data,
)

__all__ = ["spatial_neighbors"]


class SpatialNeighborsResult(NamedTuple):
    """Result of spatial_neighbors function."""

    connectivities: csr_matrix
    distances: csr_matrix


@d.dedent
@inject_docs(t=Transform, c=CoordType)
def spatial_neighbors(
    adata: AnnData | SpatialData,
    spatial_key: str = Key.obsm.spatial,
    elements_to_coordinate_systems: dict[str, str] | None = None,
    table_key: str | None = None,
    library_key: str | None = None,
    coord_type: str | CoordType | None = None,
    n_neighs: int = 6,
    radius: float | tuple[float, float] | None = None,
    delaunay: bool = False,
    n_rings: int = 1,
    percentile: float | None = None,
    transform: str | Transform | None = None,
    set_diag: bool = False,
    key_added: str = "spatial",
    copy: bool = False,
) -> SpatialNeighborsResult | None:
    """
    Create a graph from spatial coordinates.

    Parameters
    ----------
    %(adata)s
    %(spatial_key)s
        If `adata` is a :class:`spatialdata.SpatialData`, the coordinates of the centroids will be stored in the
        `adata` with this key.
    elements_to_coordinate_systems
        A dictionary mapping element names of the SpatialData object to coordinate systems.
        The elements can be either Shapes or Labels. For compatibility, the spatialdata table must annotate
        all regions keys. Must not be `None` if `adata` is a :class:`spatialdata.SpatialData`.
    table_key
        Key in :attr:`spatialdata.SpatialData.tables` where the spatialdata table is stored. Must not be `None` if
        `adata` is a :class:`spatialdata.SpatialData`.
    mask_polygon
        The Polygon or MultiPolygon element.
    %(library_key)s
    coord_type
        Type of coordinate system. Valid options are:

            - `{c.GRID.s!r}` - grid coordinates.
            - `{c.GENERIC.s!r}` - generic coordinates.
            - `None` - `{c.GRID.s!r}` if ``spatial_key`` is in :attr:`anndata.AnnData.uns`
              with ``n_neighs = 6`` (Visium), otherwise use `{c.GENERIC.s!r}`.
    n_neighs
        Depending on the ``coord_type``:

            - `{c.GRID.s!r}` - number of neighboring tiles.
            - `{c.GENERIC.s!r}` - number of neighborhoods for non-grid data. Only used when ``delaunay = False``.
    radius
        Only available when ``coord_type = {c.GENERIC.s!r}``. Depending on the type:

            - :class:`float` - compute the graph based on neighborhood radius.
            - :class:`tuple` - prune the final graph to only contain edges in interval `[min(radius), max(radius)]`.
    delaunay
        Whether to compute the graph from Delaunay triangulation. Only used when ``coord_type = {c.GENERIC.s!r}``.
    n_rings
        Number of rings of neighbors for grid data. Only used when ``coord_type = {c.GRID.s!r}``.
    percentile
        Percentile of the distances to use as threshold. Only used when ``coord_type = {c.GENERIC.s!r}``.
    transform
        Type of adjacency matrix transform. Valid options are:

            - `{t.SPECTRAL.s!r}` - spectral transformation of the adjacency matrix.
            - `{t.COSINE.s!r}` - cosine transformation of the adjacency matrix.
            - `{t.NONE.v}` - no transformation of the adjacency matrix.
    set_diag
        Whether to set the diagonal of the spatial connectivities to `1.0`.
    key_added
        Key which controls where the results are saved if ``copy = False``.
    %(copy)s

    Returns
    -------
    If ``copy = True``, returns a :class:`~squidpy.gr.SpatialNeighborsResult` with the spatial connectivities and distances matrices.

    Otherwise, modifies the ``adata`` with the following keys:

        - :attr:`anndata.AnnData.obsp` ``['{{key_added}}_connectivities']`` - the spatial connectivities.
        - :attr:`anndata.AnnData.obsp` ``['{{key_added}}_distances']`` - the spatial distances.
        - :attr:`anndata.AnnData.uns`  ``['{{key_added}}']`` - :class:`dict` containing parameters.
    """
    if isinstance(adata, SpatialData):
        assert elements_to_coordinate_systems is not None, (
            "Since `adata` is a :class:`spatialdata.SpatialData`, `elements_to_coordinate_systems` must not be `None`."
        )
        assert table_key is not None, (
            "Since `adata` is a :class:`spatialdata.SpatialData`, `table_key` must not be `None`."
        )
        elements, table = match_element_to_table(adata, list(elements_to_coordinate_systems), table_key)
        assert table.obs_names.equals(adata.tables[table_key].obs_names), (
            "The spatialdata table must annotate all elements keys. Some elements are missing, please check the `elements_to_coordinate_systems` dictionary."
        )
        regions, region_key, instance_key = get_table_keys(adata.tables[table_key])
        regions = [regions] if isinstance(regions, str) else regions
        ordered_regions_in_table = adata.tables[table_key].obs[region_key].unique()

        # TODO: remove this after https://github.com/scverse/spatialdata/issues/614
        remove_centroids = {}
        elem_instances = []
        for e in regions:
            schema = get_model(elements[e])
            element_instances = get_element_instances(elements[e]).to_series()
            if np.isin(0, element_instances.values) and (schema in (Labels2DModel, Labels3DModel)):
                element_instances = element_instances.drop(index=0)
                remove_centroids[e] = True
            else:
                remove_centroids[e] = False
            elem_instances.append(element_instances)

        element_instances = pd.concat(elem_instances)
        if (not np.all(element_instances.values == adata.tables[table_key].obs[instance_key].values)) or (
            not np.all(ordered_regions_in_table == regions)
        ):
            raise ValueError(
                "The spatialdata table must annotate all elements keys. Some elements are missing or not ordered correctly, please check the `elements_to_coordinate_systems` dictionary."
            )
        centroids = []
        for region_ in ordered_regions_in_table:
            cs = elements_to_coordinate_systems[region_]
            centroid = get_centroids(adata[region_], coordinate_system=cs)[["x", "y"]].compute()

            # TODO: remove this after https://github.com/scverse/spatialdata/issues/614
            if remove_centroids[region_]:
                centroid = centroid[1:].copy()
            centroids.append(centroid)

        adata.tables[table_key].obsm[spatial_key] = np.concatenate(centroids)
        adata = adata.tables[table_key]
        library_key = region_key

    _assert_positive(n_rings, name="n_rings")
    _assert_positive(n_neighs, name="n_neighs")
    _assert_spatial_basis(adata, spatial_key)

    transform = Transform.NONE if transform is None else Transform(transform)
    if coord_type is None:
        if radius is not None:
            logg.warning(
                f"Graph creation with `radius` is only available when `coord_type = {CoordType.GENERIC!r}` specified. "
                f"Ignoring parameter `radius = {radius}`."
            )
        coord_type = CoordType.GRID if Key.uns.spatial in adata.uns else CoordType.GENERIC
    else:
        coord_type = CoordType(coord_type)

    if library_key is not None:
        _assert_categorical_obs(adata, key=library_key)
        libs = adata.obs[library_key].cat.categories
        make_index_unique(adata.obs_names)
    else:
        libs = [None]

    start = logg.info(
        f"Creating graph using `{coord_type}` coordinates and `{transform}` transform and `{len(libs)}` libraries."
    )
    _build_fun = partial(
        _spatial_neighbor,
        spatial_key=spatial_key,
        coord_type=coord_type,
        n_neighs=n_neighs,
        radius=radius,
        delaunay=delaunay,
        n_rings=n_rings,
        transform=transform,
        set_diag=set_diag,
        percentile=percentile,
    )

    if library_key is not None:
        mats: list[tuple[spmatrix, spmatrix]] = []
        ixs: list[int] = []
        for lib in libs:
            ixs.extend(np.where(adata.obs[library_key] == lib)[0])
            mats.append(_build_fun(adata[adata.obs[library_key] == lib]))
        ixs = cast(list[int], np.argsort(ixs).tolist())
        Adj = block_diag([m[0] for m in mats], format="csr")[ixs, :][:, ixs]
        Dst = block_diag([m[1] for m in mats], format="csr")[ixs, :][:, ixs]
    else:
        Adj, Dst = _build_fun(adata)

    neighs_key = Key.uns.spatial_neighs(key_added)
    conns_key = Key.obsp.spatial_conn(key_added)
    dists_key = Key.obsp.spatial_dist(key_added)

    neighbors_dict = {
        "connectivities_key": conns_key,
        "distances_key": dists_key,
        "params": {
            "n_neighbors": n_neighs,
            "coord_type": coord_type.v,
            "radius": radius,
            "transform": transform.v,
        },
    }

    if copy:
        return SpatialNeighborsResult(connectivities=Adj, distances=Dst)

    _save_data(adata, attr="obsp", key=conns_key, data=Adj)
    _save_data(adata, attr="obsp", key=dists_key, data=Dst, prefix=False)
    _save_data(adata, attr="uns", key=neighs_key, data=neighbors_dict, prefix=False, time=start)


def _spatial_neighbor(
    adata: AnnData,
    spatial_key: str = Key.obsm.spatial,
    coord_type: str | CoordType | None = None,
    n_neighs: int = 6,
    radius: float | tuple[float, float] | None = None,
    delaunay: bool = False,
    n_rings: int = 1,
    transform: str | Transform | None = None,
    set_diag: bool = False,
    percentile: float | None = None,
) -> tuple[csr_matrix, csr_matrix]:
    coords = adata.obsm[spatial_key]
    with warnings.catch_warnings():
        warnings.simplefilter("ignore", SparseEfficiencyWarning)
        if coord_type == CoordType.GRID:
            Adj, Dst = _build_grid(
                coords,
                n_neighs=n_neighs,
                n_rings=n_rings,
                delaunay=delaunay,
                set_diag=set_diag,
            )
        elif coord_type == CoordType.GENERIC:
            Adj, Dst = _build_connectivity(
                coords,
                n_neighs=n_neighs,
                radius=radius,
                delaunay=delaunay,
                return_distance=True,
                set_diag=set_diag,
            )
        else:
            raise NotImplementedError(f"Coordinate type `{coord_type}` is not yet implemented.")

    if coord_type == CoordType.GENERIC and isinstance(radius, Iterable):
        minn, maxx = sorted(radius)[:2]
        mask = (Dst.data < minn) | (Dst.data > maxx)
        a_diag = Adj.diagonal()

        Dst.data[mask] = 0.0
        Adj.data[mask] = 0.0
        Adj.setdiag(a_diag)

    if percentile is not None and coord_type == CoordType.GENERIC:
        threshold = np.percentile(Dst.data, percentile)
        Adj[Dst > threshold] = 0.0
        Dst[Dst > threshold] = 0.0

    Adj.eliminate_zeros()
    Dst.eliminate_zeros()

    # check transform
    if transform == Transform.SPECTRAL:
        Adj = _transform_a_spectral(Adj)
    elif transform == Transform.COSINE:
        Adj = _transform_a_cosine(Adj)
    elif transform == Transform.NONE:
        pass
    else:
        raise NotImplementedError(f"Transform `{transform}` is not yet implemented.")

    return Adj, Dst


def _build_grid(
    coords: NDArrayA,
    n_neighs: int,
    n_rings: int,
    delaunay: bool = False,
    set_diag: bool = False,
) -> tuple[csr_matrix, csr_matrix]:
    if n_rings > 1:
        Adj: csr_matrix = _build_connectivity(
            coords,
            n_neighs=n_neighs,
            neigh_correct=True,
            set_diag=True,
            delaunay=delaunay,
            return_distance=False,
        )
        Res, Walk = Adj, Adj
        for i in range(n_rings - 1):
            Walk = Walk @ Adj
            Walk[Res.nonzero()] = 0.0
            Walk.eliminate_zeros()
            Walk.data[:] = i + 2.0
            Res = Res + Walk
        Adj = Res
        Adj.setdiag(float(set_diag))
        Adj.eliminate_zeros()

        Dst = Adj.copy()
        Adj.data[:] = 1.0
    else:
        Adj = _build_connectivity(
            coords,
            n_neighs=n_neighs,
            neigh_correct=True,
            delaunay=delaunay,
            set_diag=set_diag,
        )
        Dst = Adj.copy()

    Dst.setdiag(0.0)

    return Adj, Dst


def _build_connectivity(
    coords: NDArrayA,
    n_neighs: int,
    radius: float | tuple[float, float] | None = None,
    delaunay: bool = False,
    neigh_correct: bool = False,
    set_diag: bool = False,
    return_distance: bool = False,
) -> csr_matrix | tuple[csr_matrix, csr_matrix]:
    N = coords.shape[0]
    if delaunay:
        tri = Delaunay(coords)
        indptr, indices = tri.vertex_neighbor_vertices
        Adj = csr_matrix((np.ones_like(indices, dtype=np.float32), indices, indptr), shape=(N, N))

        if return_distance:
            # fmt: off
            dists = np.array(list(chain(*(
                euclidean_distances(coords[indices[indptr[i] : indptr[i + 1]], :], coords[np.newaxis, i, :])
                for i in range(N)
                if len(indices[indptr[i] : indptr[i + 1]])
            )))).squeeze()
            Dst = csr_matrix((dists, indices, indptr), shape=(N, N))
            # fmt: on
    else:
        r = 1 if radius is None else radius if isinstance(radius, int | float) else max(radius)
        tree = NearestNeighbors(n_neighbors=n_neighs, radius=r, metric="euclidean")
        tree.fit(coords)

        if radius is None:
            dists, col_indices = tree.kneighbors()
            dists, col_indices = dists.reshape(-1), col_indices.reshape(-1)
            row_indices = np.repeat(np.arange(N), n_neighs)
            if neigh_correct:
                dist_cutoff = np.median(dists) * 1.3  # there's a small amount of sway
                mask = dists < dist_cutoff
                row_indices, col_indices, dists = (
                    row_indices[mask],
                    col_indices[mask],
                    dists[mask],
                )
        else:
            dists, col_indices = tree.radius_neighbors()
            row_indices = np.repeat(np.arange(N), [len(x) for x in col_indices])
            dists = np.concatenate(dists)
            col_indices = np.concatenate(col_indices)

        Adj = csr_matrix(
            (np.ones_like(row_indices, dtype=np.float32), (row_indices, col_indices)),
            shape=(N, N),
        )
        if return_distance:
            Dst = csr_matrix((dists, (row_indices, col_indices)), shape=(N, N))

    # radius-based filtering needs same indices/indptr: do not remove 0s
    Adj.setdiag(1.0 if set_diag else Adj.diagonal())
    if return_distance:
        Dst.setdiag(0.0)
        return Adj, Dst

    return Adj


@njit
def _csr_bilateral_diag_scale_helper(
    mat: csr_array | csr_matrix,
    degrees: NDArrayA,
) -> NDArrayA:
    """
    Return an array F aligned with CSR non-zeros such that
    F[k] = d[i] * data[k] * d[j] for the k-th non-zero (i, j) in CSR order.

    Parameters
    ----------

    data : array of float
        CSR `data` (non-zero values).
    indices : array of int
        CSR `indices` (column indices).
    indptr : array of int
        CSR `indptr` (row pointer).
    degrees : array of float, shape (n,)
        Diagonal scaling vector.

    Returns
    -------
    array of float
        Length equals len(data). Entry-wise factors d_i * d_j * data[k]
    """

    res = np.empty_like(mat.data, dtype=np.float32)
    for i in prange(len(mat.indptr) - 1):
        ixs = mat.indices[mat.indptr[i] : mat.indptr[i + 1]]
        res[mat.indptr[i] : mat.indptr[i + 1]] = degrees[i] * degrees[ixs] * mat.data[mat.indptr[i] : mat.indptr[i + 1]]

    return res


def symmetric_normalize_csr(adj: spmatrix) -> csr_matrix:
    """
    Return D^{-1/2} * A * D^{-1/2}, where D = diag(degrees(A)) and A = adj.


    Parameters
    ----------
    adj : scipy.sparse.csr_matrix

    Returns
    -------
    scipy.sparse.csr_matrix
    """
    degrees = np.squeeze(np.array(np.sqrt(1.0 / fau_stats.sum(adj, axis=0))))
    if adj.shape[0] != len(degrees):
        raise ValueError("len(degrees) must equal number of rows of adj")
    res_data = _csr_bilateral_diag_scale_helper(adj, degrees)
    return csr_matrix((res_data, adj.indices, adj.indptr), shape=adj.shape)


def _transform_a_spectral(a: spmatrix) -> spmatrix:
    if not isspmatrix_csr(a):
        a = a.tocsr()
    if not a.nnz:
        return a

    return symmetric_normalize_csr(a)


def _transform_a_cosine(a: spmatrix) -> spmatrix:
    return cosine_similarity(a, dense_output=False)


@d.dedent
def mask_graph(
    sdata: SpatialData,
    table_key: str,
    polygon_mask: Polygon | MultiPolygon,
    negative_mask: bool = False,
    spatial_key: str = Key.obsm.spatial,
    key_added: str = "mask",
    copy: bool = False,
) -> SpatialData:
    """
    Mask the graph based on a polygon mask.

    Given a spatial graph stored in :attr:`anndata.AnnData.obsp` ``['{{key_added}}_{{spatial_key}}_connectivities']`` and spatial coordinates stored in :attr:`anndata.AnnData.obsp` ``['{{spatial_key}}']``, it maskes the graph so that only edges fully contained in the polygons are kept.

    Parameters
    ----------
    sdata
        The spatial data object.
    table_key:
        The key of the table containing the spatial data.
    polygon_mask
        The :class:`shapely.Polygon` or :class:`shapely.MultiPolygon` to be used as mask.
    negative_mask
        Whether to keep the edges within the polygon mask or outside.
        Note that when ``negative_mask = True``, only the edges fully contained in the polygon are removed.
        If edges are partially contained in the polygon, they are kept.
    %(spatial_key)s
    key_added
        Key which controls where the results are saved if ``copy = False``.
    %(copy)s

    Returns
    -------
    If ``copy = True``, returns a :class:`tuple` with the masked spatial connectivities and masked distances matrices.

    Otherwise, modifies the ``adata`` with the following keys:

        - :attr:`anndata.AnnData.obsp` ``['{{key_added}}_{{spatial_key}}_connectivities']`` - the spatial connectivities.
        - :attr:`anndata.AnnData.obsp` ``['{{key_added}}_{{spatial_key}}_distances']`` - the spatial distances.
        - :attr:`anndata.AnnData.uns`  ``['{{key_added}}_{{spatial_key}}']`` - :class:`dict` containing parameters.

    Notes
    -----
    The `polygon_mask` must be in the same `coordinate_systems` of the spatial graph, but no check is performed to assess this.
    """
    # we could add this to arg, but I don't see use case for now
    neighs_key = Key.uns.spatial_neighs(spatial_key)
    conns_key = Key.obsp.spatial_conn(spatial_key)
    dists_key = Key.obsp.spatial_dist(spatial_key)

    # check polygon type
    if not isinstance(polygon_mask, Polygon | MultiPolygon):
        raise ValueError(f"`polygon_mask` should be of type `Polygon` or `MultiPolygon`, got {type(polygon_mask)}")

    # get elements
    table = sdata.tables[table_key]
    coords = table.obsm[spatial_key]
    Adj = table.obsp[conns_key]
    Dst = table.obsp[dists_key]

    # convert edges to lines
    lines_coords, idx_out = _get_lines_coords(Adj.indices, Adj.indptr, coords)
    lines_coords, idx_out = np.array(lines_coords), np.array(idx_out)
    lines_df = gpd.GeoDataFrame(geometry=list(map(LineString, lines_coords)))

    # check that lines overlap with the polygon
    filt_lines = lines_df.geometry.within(polygon_mask).values

    # ~ within index, and set that to 0
    if not negative_mask:
        # keep only the lines that are within the polygon
        filt_lines = ~filt_lines
    filt_idx_out = idx_out[filt_lines]

    # filter connectivities
    Adj[filt_idx_out[:, 0], filt_idx_out[:, 1]] = 0
    Adj.eliminate_zeros()

    # filter_distances
    Dst[filt_idx_out[:, 0], filt_idx_out[:, 1]] = 0
    Dst.eliminate_zeros()

    mask_conns_key = f"{key_added}_{conns_key}"
    mask_dists_key = f"{key_added}_{dists_key}"
    mask_neighs_key = f"{key_added}_{neighs_key}"

    neighbors_dict = {
        "connectivities_key": mask_conns_key,
        "distances_key": mask_dists_key,
        "unfiltered_graph_key": conns_key,
        "params": {
            "negative_mask": negative_mask,
            "table_key": table_key,
        },
    }

    if copy:
        return Adj, Dst

    # save back to spatialdata
    _save_data(table, attr="obsp", key=mask_conns_key, data=Adj)
    _save_data(table, attr="obsp", key=mask_dists_key, data=Dst, prefix=False)
    _save_data(table, attr="uns", key=mask_neighs_key, data=neighbors_dict, prefix=False)


@njit
def _get_lines_coords(indices: NDArrayA, indptr: NDArrayA, coords: NDArrayA) -> tuple[list[Any], list[Any]]:
    lines = []
    idx_out = []
    for i in range(len(indptr) - 1):
        ixs = indices[indptr[i] : indptr[i + 1]]
        for ix in ixs:
            lines.append([coords[i], coords[ix]])
            idx_out.append((i, ix))
    return lines, idx_out<|MERGE_RESOLUTION|>--- conflicted
+++ resolved
@@ -13,13 +13,8 @@
 import pandas as pd
 from anndata import AnnData
 from anndata.utils import make_index_unique
-<<<<<<< HEAD
-from numba import njit
-=======
 from fast_array_utils import stats as fau_stats
 from numba import njit, prange
-from scanpy import logging as logg
->>>>>>> c653810b
 from scipy.sparse import (
     SparseEfficiencyWarning,
     block_diag,
@@ -34,15 +29,8 @@
 from sklearn.neighbors import NearestNeighbors
 from spatialdata import SpatialData
 from spatialdata._core.centroids import get_centroids
-<<<<<<< HEAD
 from spatialdata._core.query.relational_query import get_element_instances, match_element_to_table
 from spatialdata._logging import logger as logg
-=======
-from spatialdata._core.query.relational_query import (
-    get_element_instances,
-    match_element_to_table,
-)
->>>>>>> c653810b
 from spatialdata.models import get_table_keys
 from spatialdata.models.models import (
     Labels2DModel,
