--- conflicted
+++ resolved
@@ -73,6 +73,7 @@
     subset_groups
         Groups (e.g. cell type categories) to ignore when calculating the neighborhood profile.
         Optional if flavor == 'neighborhood'.
+        Optional if flavor == 'neighborhood'.
     min_niche_size
         Minimum required size of a niche. Niches with fewer cells will be labeled as 'not_a_niche'.
         Optional if flavor == 'neighborhood'.
@@ -153,14 +154,8 @@
         else:
             raise ValueError("Please provide resolutions for leiden clustering.")
 
-        # adata_neighborhood.index = subset_index
-
         for res in resolutions:
             sc.tl.leiden(adata_neighborhood, resolution=res, key_added=f"neighborhood_niche_res={res}")
-<<<<<<< HEAD
-=======
-            print(adata_neighborhood.obs)
->>>>>>> ae3b2f80
             adata.obs[f"neighborhood_niche_res={res}"] = adata.obs.index.map(
                 adata_neighborhood.obs[f"neighborhood_niche_res={res}"]
             ).fillna("not_a_niche")
@@ -168,11 +163,7 @@
                 counts_by_niche = adata.obs[f"neighborhood_niche_res={res}"].value_counts()
                 to_filter = counts_by_niche[counts_by_niche < min_niche_size].index
                 adata.obs[f"neighborhood_niche_res={res}"] = adata.obs[f"neighborhood_niche_res={res}"].apply(
-<<<<<<< HEAD
                     lambda x, to_filter=to_filter: "not_a_niche" if x in to_filter else x
-=======
-                    lambda x: "not_a_niche" if x in to_filter else x
->>>>>>> ae3b2f80
                 )
 
     elif flavor == "utag":
@@ -246,6 +237,7 @@
     if subset_groups:
         adjacency_matrix = adata.obsp[spatial_connectivities_key].tocsc()
         obs_mask = ~adata.obs[groups].isin(subset_groups)
+        adata = adata[obs_mask]
         adata = adata[obs_mask]
 
         # Update adjacency matrix such that it only contains connections to filtered observations
