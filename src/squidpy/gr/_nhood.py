--- conflicted
+++ resolved
@@ -190,11 +190,7 @@
     min_cell_count: int = 0,
     handle_nan: str = "keep",
     show_progress_bar: bool = True,
-<<<<<<< HEAD
-) -> tuple[NDArrayA, NDArrayA] | tuple[NDArrayA, NDArrayA, NDArrayA] | None:
-=======
 ) -> NhoodEnrichmentResult | None:
->>>>>>> bcf69d23
     """
     Compute neighborhood enrichment by permutation test.
 
@@ -221,11 +217,7 @@
 
     Returns
     -------
-<<<<<<< HEAD
-    If ``copy = True``, returns a :class:`tuple` with the z-score and the (normalized) enrichment count.
-=======
     If ``copy = True``, returns a :class:`~squidpy.gr.NhoodEnrichmentResult` with the z-score and the enrichment count.
->>>>>>> bcf69d23
 
     Otherwise, modifies the ``adata`` with the following keys:
 
@@ -347,27 +339,13 @@
         raise ValueError("handle_nan must be 'keep' or 'zero'")
 
     if copy:
-<<<<<<< HEAD
-        if normalization == "conditional":
-            return zscore, count_normalized, conditional_ratio
-        else:
-            return zscore, count_normalized
-
-    enrichment_data = {
-        "zscore": zscore,
-        "count": count_normalized,
-    }
-    if normalization == "conditional":
-        enrichment_data["conditional_cell_ratio"] = conditional_ratio
-=======
         return NhoodEnrichmentResult(zscore=zscore, counts=count)
->>>>>>> bcf69d23
 
     _save_data(
         adata,
         attr="uns",
         key=Key.uns.nhood_enrichment(cluster_key),
-        data=enrichment_data,
+        data=NhoodEnrichmentResult(zscore=zscore, counts=count),
         time=start,
     )
 
