from __future__ import annotations

from collections.abc import Callable, Sequence
from typing import Literal

import numpy as np
import pandas as pd
from anndata import AnnData
from numba import njit
from scanpy import logging as logg
from scipy.sparse import csr_matrix, issparse, isspmatrix_csr, spmatrix
from sklearn.metrics import pairwise_distances
from spatialdata import SpatialData

from squidpy._constants._pkg_constants import Key
from squidpy._docs import d, inject_docs
from squidpy._utils import NDArrayA, Signal, SigQueue, _get_n_cores, parallelize
from squidpy.gr._utils import (
    _assert_connectivity_key,
    _assert_non_empty_sequence,
    _assert_spatial_basis,
    _extract_expression,
    _save_data,
)

__all__ = ["sepal"]


@d.dedent
@inject_docs(key=Key.obsp.spatial_conn())
def sepal(
    adata: AnnData | SpatialData,
    max_neighs: Literal[4, 6],
    genes: str | Sequence[str] | None = None,
    n_iter: int | None = 30000,
    dt: float = 0.001,
    thresh: float = 1e-8,
    connectivity_key: str = Key.obsp.spatial_conn(),
    spatial_key: str = Key.obsm.spatial,
    layer: str | None = None,
    use_raw: bool = False,
    copy: bool = False,
    n_jobs: int | None = None,
    backend: str = "loky",
    show_progress_bar: bool = True,
) -> pd.DataFrame | None:
    """
    Identify spatially variable genes with *Sepal*.

    *Sepal* is a method that simulates a diffusion process to quantify spatial structure in tissue.
    See :cite:`andersson2021` for reference.

    Parameters
    ----------
    %(adata)s
    max_neighs
        Maximum number of neighbors of a node in the graph. Valid options are:

            - `4` - for a square-grid (ST, Dbit-seq).
            - `6` - for a hexagonal-grid (Visium).
    genes
        List of gene names, as stored in :attr:`anndata.AnnData.var_names`, used to compute sepal score.

        If `None`, it's computed :attr:`anndata.AnnData.var` ``['highly_variable']``, if present.
        Otherwise, it's computed for all genes.
    n_iter
        Maximum number of iterations for the diffusion simulation.
        If ``n_iter`` iterations are reached, the simulation will terminate
        even though convergence has not been achieved.
    dt
        Time step in diffusion simulation.
    thresh
        Entropy threshold for convergence of diffusion simulation.
    %(conn_key)s
    %(spatial_key)s
    layer
        Layer in :attr:`anndata.AnnData.layers` to use. If `None`, use :attr:`anndata.AnnData.X`.
    use_raw
        Whether to access :attr:`anndata.AnnData.raw`.
    %(copy)s
    %(parallelize)s

    Returns
    -------
    If ``copy = True``, returns a :class:`pandas.DataFrame` with the sepal scores.

    Otherwise, modifies the ``adata`` with the following key:

        - :attr:`anndata.AnnData.uns` ``['sepal_score']`` - the sepal scores.

    Notes
    -----
    If some genes in :attr:`anndata.AnnData.uns` ``['sepal_score']`` are `NaN`,
    consider re-running the function with increased ``n_iter``.
    """
    if isinstance(adata, SpatialData):
        adata = adata.table
    _assert_connectivity_key(adata, connectivity_key)
    _assert_spatial_basis(adata, key=spatial_key)
    if max_neighs not in (4, 6):
        raise ValueError(f"Expected `max_neighs` to be either `4` or `6`, found `{max_neighs}`.")

    spatial = adata.obsm[spatial_key].astype(np.float64)

    if genes is None:
        genes = adata.var_names.values
        if "highly_variable" in adata.var.columns:
            genes = genes[adata.var["highly_variable"].values]
    genes = _assert_non_empty_sequence(genes, name="genes")

    n_jobs = _get_n_cores(n_jobs)

    g = adata.obsp[connectivity_key]
    if not isspmatrix_csr(g):
        g = csr_matrix(g)
    g.eliminate_zeros()

    max_n = np.diff(g.indptr).max()
    if max_n != max_neighs:
        raise ValueError(f"Expected `max_neighs={max_neighs}`, found node with `{max_n}` neighbors.")

    # get saturated/unsaturated nodes
    sat, sat_idx, unsat, unsat_idx = _compute_idxs(g, spatial, max_neighs, "l1")

    # get counts
    vals, genes = _extract_expression(adata, genes=genes, use_raw=use_raw, layer=layer)
    start = logg.info(f"Calculating sepal score for `{len(genes)}` genes using `{n_jobs}` core(s)")

    score = parallelize(
        _score_helper,
        collection=np.arange(len(genes)).tolist(),
        extractor=np.hstack,
        use_ixs=False,
        n_jobs=n_jobs,
        backend=backend,
        show_progress_bar=show_progress_bar,
    )(
        vals=vals,
        max_neighs=max_neighs,
        n_iter=n_iter,
        sat=sat,
        sat_idx=sat_idx,
        unsat=unsat,
        unsat_idx=unsat_idx,
        dt=dt,
        thresh=thresh,
    )

    key_added = "sepal_score"
    sepal_score = pd.DataFrame(score, index=genes, columns=[key_added])

    if sepal_score[key_added].isna().any():
        logg.warning("Found `NaN` in sepal scores, consider increasing `n_iter` to a higher value")
    sepal_score = sepal_score.sort_values(by=key_added, ascending=False)

    if copy:
        logg.info("Finish", time=start)
        return sepal_score

    _save_data(adata, attr="uns", key=key_added, data=sepal_score, time=start)


def _score_helper(
    ixs: Sequence[int],
    vals: spmatrix | NDArrayA,
    max_neighs: int,
    n_iter: int,
    sat: NDArrayA,
    sat_idx: NDArrayA,
    unsat: NDArrayA,
    unsat_idx: NDArrayA,
    dt: float,
    thresh: float,
    queue: SigQueue | None = None,
) -> NDArrayA:
    if max_neighs == 4:
        fun = _laplacian_rect
    elif max_neighs == 6:
        fun = _laplacian_hex
    else:
        raise NotImplementedError(f"Laplacian for `{max_neighs}` neighbors is not yet implemented.")

    score = []
    for i in ixs:
<<<<<<< HEAD
        if sparse and isinstance(vals, spmatrix):
            conc = vals[:, i].toarray().flatten()  # Safe to call toarray()
        else:
            conc = vals[:, i].copy()  # vals is assumed to be a NumPy array here
=======
        if isinstance(vals, spmatrix):
            conc = vals[:, i].toarray().flatten()
        else:
            conc = vals[:, i].copy()
>>>>>>> 26c26933
        time_iter = _diffusion(conc, fun, n_iter, sat, sat_idx, unsat, unsat_idx, dt=dt, thresh=thresh)
        score.append(dt * time_iter)

        if queue is not None:
            queue.put(Signal.UPDATE)

    if queue is not None:
        queue.put(Signal.FINISH)

    return np.array(score)


@njit(fastmath=True)
def _diffusion(
    conc: NDArrayA,
    laplacian: Callable[[NDArrayA, NDArrayA, NDArrayA], float],
    n_iter: int,
    sat: NDArrayA,
    sat_idx: NDArrayA,
    unsat: NDArrayA,
    unsat_idx: NDArrayA,
    dt: float = 0.001,
    D: float = 1.0,
    thresh: float = 1e-8,
) -> float:
    """Simulate diffusion process on a regular graph."""
    sat_shape, conc_shape = sat.shape[0], conc.shape[0]
    entropy_arr = np.zeros(n_iter)
    prev_ent = 1.0
    nhood = np.zeros(sat_shape)
    weights = np.ones(sat_shape)

    for i in range(n_iter):
        for j in range(sat_shape):
            nhood[j] = np.sum(conc[sat_idx[j]])
        d2 = laplacian(conc[sat], nhood, weights)

        dcdt = np.zeros(conc_shape)
        dcdt[sat] = D * d2
        conc[sat] += dcdt[sat] * dt
        conc[unsat] += dcdt[unsat_idx] * dt
        # set values below zero to 0
        conc[conc < 0] = 0
        # compute entropy
        ent = _entropy(conc[sat]) / sat_shape
        entropy_arr[i] = np.abs(ent - prev_ent)  # estimate entropy difference
        prev_ent = ent
        if entropy_arr[i] <= thresh:
            break

    tmp = np.nonzero(entropy_arr <= thresh)[0]
    return float(tmp[0] if len(tmp) else np.nan)


# taken from https://github.com/almaan/sepal/blob/master/sepal/models.py
@njit(parallel=False, fastmath=True)
def _laplacian_rect(
    centers: NDArrayA,
    nbrs: NDArrayA,
    h: float,
) -> NDArrayA:
    """
    Five point stencil approximation on rectilinear grid.

    See `Wikipedia <https://en.wikipedia.org/wiki/Five-point_stencil>`_ for more information.
    """
    d2f: NDArrayA = nbrs - 4 * centers
    d2f = d2f / h**2

    return d2f


# taken from https://github.com/almaan/sepal/blob/master/sepal/models.py
@njit(fastmath=True)
def _laplacian_hex(
    centers: NDArrayA,
    nbrs: NDArrayA,
    h: float,
) -> NDArrayA:
    """
    Seven point stencil approximation on hexagonal grid.

    References
    ----------
    Approximate Methods of Higher Analysis,
    Curtis D. Benster, L.V. Kantorovich, V.I. Krylov,
    ISBN-13: 978-0486821603.
    """
    d2f: NDArrayA = nbrs - 6 * centers
    d2f = d2f / h**2
    d2f = (d2f * 2) / 3

    return d2f


# taken from https://github.com/almaan/sepal/blob/master/sepal/models.py
@njit(fastmath=True)
def _entropy(
    xx: NDArrayA,
) -> float:
    """Get entropy of an array."""
    xnz = xx[xx > 0]
    xs: np.float64 = np.sum(xnz)
    xn = xnz / xs
    xl = np.log(xn)
    return float((-xl * xn).sum())


def _compute_idxs(
    g: spmatrix, spatial: NDArrayA, sat_thresh: int, metric: str = "l1"
) -> tuple[NDArrayA, NDArrayA, NDArrayA, NDArrayA]:
    """Get saturated and unsaturated nodes and neighborhood indices."""
    sat, unsat = _get_sat_unsat_idx(g.indptr, g.shape[0], sat_thresh)

    sat_idx, nearest_sat, un_unsat = _get_nhood_idx(sat, unsat, g.indptr, g.indices, sat_thresh)

    # compute dist btwn remaining unsat and all sat
    dist = pairwise_distances(spatial[un_unsat], spatial[sat], metric=metric)
    # assign closest sat to remaining nearest_sat
    nearest_sat[np.isnan(nearest_sat)] = sat[np.argmin(dist, axis=1)]

    return sat, sat_idx, unsat, nearest_sat.astype(np.int32)


@njit
def _get_sat_unsat_idx(g_indptr: NDArrayA, g_shape: int, sat_thresh: int) -> tuple[NDArrayA, NDArrayA]:
    """Get saturated and unsaturated nodes based on thresh."""
    n_indices = np.diff(g_indptr)
    unsat = np.arange(g_shape)[n_indices < sat_thresh]
    sat = np.arange(g_shape)[n_indices == sat_thresh]

    return sat, unsat


@njit
def _get_nhood_idx(
    sat: NDArrayA,
    unsat: NDArrayA,
    g_indptr: NDArrayA,
    g_indices: NDArrayA,
    sat_thresh: int,
) -> tuple[NDArrayA, NDArrayA, NDArrayA]:
    """Get saturated and unsaturated neighborhood indices."""
    # get saturated nhood indices
    sat_idx = np.zeros((sat.shape[0], sat_thresh))
    for idx in range(sat.shape[0]):
        i = sat[idx]
        sat_idx[idx] = g_indices[g_indptr[i] : g_indptr[i + 1]]

    # get closest saturated of unsaturated
    nearest_sat = np.full_like(unsat, fill_value=np.nan, dtype=np.float64)
    for idx in range(unsat.shape[0]):
        i = unsat[idx]
        unsat_neigh = g_indices[g_indptr[i] : g_indptr[i + 1]]
        for u in unsat_neigh:
            if u in sat:  # take the first saturated nhood
                nearest_sat[idx] = u
                break

    # some unsat still don't have a sat nhood
    # return them and compute distances in outer func
    un_unsat = unsat[np.isnan(nearest_sat)]

    return sat_idx.astype(np.int32), nearest_sat, un_unsat<|MERGE_RESOLUTION|>--- conflicted
+++ resolved
@@ -182,17 +182,11 @@
 
     score = []
     for i in ixs:
-<<<<<<< HEAD
         if sparse and isinstance(vals, spmatrix):
             conc = vals[:, i].toarray().flatten()  # Safe to call toarray()
         else:
             conc = vals[:, i].copy()  # vals is assumed to be a NumPy array here
-=======
-        if isinstance(vals, spmatrix):
-            conc = vals[:, i].toarray().flatten()
-        else:
-            conc = vals[:, i].copy()
->>>>>>> 26c26933
+
         time_iter = _diffusion(conc, fun, n_iter, sat, sat_idx, unsat, unsat_idx, dt=dt, thresh=thresh)
         score.append(dt * time_iter)
 
