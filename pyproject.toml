[build-system]
build-backend = "hatchling.build"
requires = [ "hatch-vcs", "hatchling" ]

[project]
name = "squidpy"
description = "Spatial Single Cell Analysis in Python"
readme = "README.md"
keywords = [
  "bio-informatics",
  "image analysis",
  "single-cell",
  "spatial data analysis",
  "spatial transcriptomics",
]
license = "BSD-3-Clause"
maintainers = [
  { name = "Tim Treis", email = "tim.treis@scverse.org" },
  { name = "Selman Ozleyen", email = "selman.ozleyen@helmholtz-munich.de" },
]
authors = [
  { name = "scverse" },
]
requires-python = ">=3.11"
classifiers = [
  "Development Status :: 5 - Production/Stable",
  "Environment :: Console",
  "Framework :: Jupyter",
  "Intended Audience :: Science/Research",
  "Natural Language :: English",
  "Operating System :: MacOS :: MacOS X",
  "Operating System :: POSIX :: Linux",
  "Programming Language :: Python :: 3 :: Only",
  "Programming Language :: Python :: 3.11",
  "Programming Language :: Python :: 3.12",
  "Programming Language :: Python :: 3.13",
  "Programming Language :: Python :: 3.14",
  "Topic :: Scientific/Engineering :: Bio-Informatics",
  "Topic :: Scientific/Engineering :: Visualization",
  "Typing :: Typed",
]
dynamic = [
  "version", # allow version to be set by git tags
]
dependencies = [
<<<<<<< HEAD
   "aiohttp>=3.8.1",
   "anndata>=0.9",
   "spatialdata>=0.2.5",
   "spatialdata-plot",
   "cycler>=0.11.0",
   "dask-image>=0.5.0",
   "dask[array]>=2021.02.0,<=2024.11.2",
   "docrep>=0.3.1",
   "fsspec>=2021.11.0",
   "matplotlib>=3.3",
   "matplotlib-scalebar>=0.8.0",
   "networkx>=2.6.0",
   "numba>=0.56.4",
   "numpy>=1.23.0",
   "omnipath>=1.0.7",
   "pandas>=2.1.0",
   "Pillow>=8.0.0",
   "scanpy>=1.9.3",
   "scikit-image>=0.25",
   # due to https://github.com/scikit-image/scikit-image/issues/6850 breaks rescale ufunc
   "scikit-learn>=0.24.0",
   "statsmodels>=0.12.0",
   # https://github.com/scverse/squidpy/issues/526
   "tifffile!=2022.4.22",
   "tqdm>=4.50.2",
   "validators>=0.18.2",
   "xarray>=2024.10.0",
   "imagecodecs>=2025.8.2,<2026",
   "zarr>=2.6.1",
   "fast-array-utils",
=======
  "aiohttp>=3.8.1",
  "anndata>=0.9",
  "cycler>=0.11",
  "dask[array]>=2021.2,<=2024.11.2",
  "dask-image>=0.5",
  "docrep>=0.3.1",
  "fsspec>=2021.11",
  "imagecodecs>=2025.8.2,<2026",
  "matplotlib>=3.3",
  "matplotlib-scalebar>=0.8",
  "networkx>=2.6",
  "numba>=0.56.4",
  "numpy>=1.23",
  "omnipath>=1.0.7",
  "pandas>=2.1",
  "pillow>=8",
  "scanpy>=1.9.3",
  "scikit-image>=0.25",
  # due to https://github.com/scikit-image/scikit-image/issues/6850 breaks rescale ufunc
  "scikit-learn>=0.24",
  "spatialdata>=0.6",
  "spatialdata-plot",
  "statsmodels>=0.12",
  # https://github.com/scverse/squidpy/issues/526
  "tifffile!=2022.4.22",
  "tqdm>=4.50.2",
  "validators>=0.18.2",
  "xarray>=2024.10",
  "zarr>=3",
>>>>>>> 975861da
]

optional-dependencies.dev = [
  "hatch>=1.9",
  "ipykernel",
  "ipywidgets",
  "jupyterlab",
  "jupytext",
  "notebook",
  "pre-commit>=3",
  "ruff",
]
optional-dependencies.docs = [
  "ipython",
  "ipywidgets>=8",
  "myst-nb>=0.17.1",
  "nbsphinx>=0.8.1",
  "sphinx>=5.3",
  "sphinx-autodoc-annotation",
  "sphinx-autodoc-typehints>=1.10.3",
  "sphinx-copybutton>=0.5",
  "sphinx-design",
  "sphinx-rtd-theme",
  "sphinx-tabs",
  "sphinxcontrib-bibtex>=2.3",
  "sphinxcontrib-spelling>=7.6.2",
]
optional-dependencies.test = [
  "coverage[toml]>=7",
  "pytest>=7",
  # Just for VS Code
  "pytest-cov>=4",
  "pytest-mock>=3.5",
  "pytest-timeout>=2.1",
  "pytest-xdist>=3",
  "scanpy[leiden]",
]

urls."Bug Tracker" = "https://github.com/scverse/squidpy/issues"

urls.Documentation = "https://squidpy.readthedocs.io"
urls.Home-page = "https://github.com/scverse/squidpy"
urls.Source = "https://github.com/scverse/squidpy"

[tool.setuptools]
package-dir = { "" = "src" }
include-package-data = true

[tool.setuptools_scm]

[tool.hatch.version]
source = "vcs"

[tool.hatch.build.hooks.vcs]
version-file = "_version.py"

[tool.hatch.metadata]
allow-direct-references = true

[tool.hatch.build.targets.wheel]
packages = [ "src/squidpy" ]

[tool.ruff]
line-length = 120
exclude = [
  ".git",
  ".tox",
  "__pycache__",
  "build",
  "dist",
  "docs/_build",
  "setup.py",
]

format.docstring-code-format = true
lint.select = [
  "B",   # flake8-bugbear
  "BLE", # flake8-blind-except
  "C4",  # flake8-comprehensions
  "E",   # pycodestyle
  "F",   # pyflakes
  "I",   # isort
  # below are not autofixed
  "UP", # pyupgrade
  "W",  # pycodestyle
]
# "squidpy/*.py"= ["RST303"]
lint.ignore = [
  # B008 Do not perform function calls in argument defaults.
  "B008",
  # B024 Do not use `__class__` for string comparisons.
  "B024",
  # D100 Missing docstring in public module
  "D100",
  # Missing docstring in public package
  "D104",
  # Missing docstring in magic method
  "D105",
  # D107 Missing docstring in __init__,
  "D107",
  # Missing blank line before section
  "D411",
  # line too long -> we accept long comment lines; formatter gets rid of long code lines
  "E501",
  # Do not assign a lambda expression, use a def -> lambda expression assignments are convenient
  "E731",
  # allow I, O, l as variable names -> I is the identity matrix, i, j, k, l is reasonable indexing notation
  "E741",
  ## Flake8 rules not supported by ruff:
  # RST201 Block quote ends without a blank line; unexpected unindent.
  # "RST201",
  # RST301 Unexpected indentation.
  # "RST301",
  # RST306 Unknown target name.
  # "RST306",
  # RST203 Definition list ends without a blank line; unexpected unindent.
  # "RST203",
  # line break before a binary operator -> black does not adhere to PEP8
  # "W503",
  # line break occured after a binary operator -> black does not adhere to PEP8
  # "W504",
  # whitespace before : -> black does not adhere to PEP8
  # "E203",
  # whitespace before : -> black does not adhere to PEP8
  # "E203",
  # missing whitespace after ,', ';', or ':' -> black does not adhere to PEP8
  # "E231",
  # continuation line over-indented for hanging indent -> black does not adhere to PEP8
  # "E126",
  # inline comment should start with '#' -> Scanpy allows them for specific explanations
  # "E266",
  # format string does contain unindexed parameters
  # "P101",
  # indentation is not a multiple of 4
  # "E111",
  # "E114",
]
lint.per-file-ignores."*/__init__.py" = [ "D104", "F401" ]
lint.per-file-ignores.".scripts/ci/download_data.py" = [ "B", "D" ]
lint.per-file-ignores."docs/*" = [ "B", "D" ]
lint.per-file-ignores."src/squidpy/_constants/_constants.py" = [ "D101" ]
lint.per-file-ignores."src/squidpy/_constants/_pkg_constants.py" = [ "D101", "D102", "D106" ]
lint.per-file-ignores."src/squidpy/pl/_interactive/_widgets.py" = [ "D" ]
lint.per-file-ignores."src/squidpy/pl/_interactive/interactive.py" = [ "E", "F" ]
lint.per-file-ignores."src/squidpy/pl/_ligrec.py" = [ "B", "D" ]
lint.per-file-ignores."tests/*" = [ "D" ]
lint.unfixable = [
  "B",
  "BLE",
  "C4",
  "F401", # ... imported but unused
]
# Disallow all relative imports.
lint.flake8-tidy-imports.ban-relative-imports = "all"
lint.isort.required-imports = [ "from __future__ import annotations" ]

[tool.pytest.ini_options]
filterwarnings = [
  "error::numba.NumbaPerformanceWarning",
  "ignore::UserWarning",
  "ignore::anndata.OldFormatWarning",
  "ignore:.*pkg_resources:DeprecationWarning",
]
python_files = "test_*.py"
testpaths = [ "tests/" ]
xfail_strict = true
addopts = [
  "--ignore=tests/plotting/test_interactive.py",
  "--ignore=docs",
]

[tool.coverage.run]
branch = true
parallel = true
source = [ "squidpy" ]
omit = [
  "*/__init__.py",
  "*/_version.py",
  "squidpy/pl/_interactive/*",
  "tox/*",
]

[tool.coverage.paths]
source = [
  "squidpy",
  "*/site-packages/squidpy",
]

[tool.coverage.report]
exclude_lines = [
  "\\#.*pragma:\\s*no.?cover",
  "^if __name__ == .__main__.:$",
  "^\\s*raise AssertionError\\b",
  "^\\s*raise NotImplementedError\\b",
  "^\\s*return NotImplemented\\b",
]
show_missing = true
precision = 2
skip_empty = true
sort = "Miss"

[tool.pixi.workspace]
channels = [ "conda-forge" ]
platforms = [ "osx-arm64", "linux-64" ]

[tool.pixi.dependencies]
python = ">=3.11"

[tool.pixi.pypi-dependencies]
squidpy = { path = ".", editable = true }

[tool.pixi.feature.py311.dependencies]
python = "3.11.*"

[tool.pixi.feature.py313.dependencies]
python = "3.13.*"

[tool.pixi.environments]
dev-py311 = { features = [ "dev", "test", "py311" ], solve-group = "py311" }
docs-py311 = { features = [ "docs", "py311" ], solve-group = "py311" }

default = { features = [ "py313" ], solve-group = "py313" }
dev-py313 = { features = [ "dev", "test", "py313" ], solve-group = "py313" }
docs-py313 = { features = [ "docs", "py313" ], solve-group = "py313" }
test-py313 = { features = [ "test", "py313" ], solve-group = "py313" }

[tool.pixi.tasks]
lab = "jupyter lab"
kernel-install = "python -m ipykernel install --user --name pixi-dev --display-name \"squidpy (dev)\""
test = "pytest -v --color=yes --tb=short --durations=10"
lint = "ruff check ."
format = "ruff format ."
pre-commit-install = "pre-commit install"
pre-commit = "pre-commit run"

[tool.cruft]
skip = [
  "tests",
  "src/**/__init__.py",
  "src/**/basic.py",
  "docs/api.md",
  "docs/changelog.md",
  "docs/references.bib",
  "docs/references.md",
  "docs/notebooks/example.ipynb",
]<|MERGE_RESOLUTION|>--- conflicted
+++ resolved
@@ -43,38 +43,6 @@
   "version", # allow version to be set by git tags
 ]
 dependencies = [
-<<<<<<< HEAD
-   "aiohttp>=3.8.1",
-   "anndata>=0.9",
-   "spatialdata>=0.2.5",
-   "spatialdata-plot",
-   "cycler>=0.11.0",
-   "dask-image>=0.5.0",
-   "dask[array]>=2021.02.0,<=2024.11.2",
-   "docrep>=0.3.1",
-   "fsspec>=2021.11.0",
-   "matplotlib>=3.3",
-   "matplotlib-scalebar>=0.8.0",
-   "networkx>=2.6.0",
-   "numba>=0.56.4",
-   "numpy>=1.23.0",
-   "omnipath>=1.0.7",
-   "pandas>=2.1.0",
-   "Pillow>=8.0.0",
-   "scanpy>=1.9.3",
-   "scikit-image>=0.25",
-   # due to https://github.com/scikit-image/scikit-image/issues/6850 breaks rescale ufunc
-   "scikit-learn>=0.24.0",
-   "statsmodels>=0.12.0",
-   # https://github.com/scverse/squidpy/issues/526
-   "tifffile!=2022.4.22",
-   "tqdm>=4.50.2",
-   "validators>=0.18.2",
-   "xarray>=2024.10.0",
-   "imagecodecs>=2025.8.2,<2026",
-   "zarr>=2.6.1",
-   "fast-array-utils",
-=======
   "aiohttp>=3.8.1",
   "anndata>=0.9",
   "cycler>=0.11",
@@ -104,7 +72,6 @@
   "validators>=0.18.2",
   "xarray>=2024.10",
   "zarr>=3",
->>>>>>> 975861da
 ]
 
 optional-dependencies.dev = [
