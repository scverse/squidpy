[build-system]
build-backend = "hatchling.build"
requires = ["hatchling", "hatch-vcs", "hatch-fancy-pypi-readme"]

[project]
name = "squidpy"
dynamic = ["readme", "version"]
description = "Spatial Single Cell Analysis in Python"
requires-python = ">=3.11"
license = "BSD-3-Clause"
classifiers = [
    "Development Status :: 5 - Production/Stable",
    "Intended Audience :: Science/Research",
    "Natural Language :: English",
    "Operating System :: POSIX :: Linux",
    "Operating System :: MacOS :: MacOS X",
    "Typing :: Typed",
    "Programming Language :: Python :: 3",
    "Programming Language :: Python :: 3.11",
    "Programming Language :: Python :: 3.12",
    "Programming Language :: Python :: 3.13",
    "Environment :: Console",
    "Framework :: Jupyter",
    "Intended Audience :: Science/Research",
    "Topic :: Scientific/Engineering :: Bio-Informatics",
    "Topic :: Scientific/Engineering :: Visualization",
]
keywords = [
    "single-cell",
    "bio-informatics",
    "spatial transcriptomics",
    "spatial data analysis",
    "image analysis",
    "spatial data analysis",
]
authors = [
    {name = "Giovanni Palla"},
    {name = "Michal Klein"},
    {name = "Hannah Spitzer"},
    {name = "Tim Treis"},
    {name = "Laurens Lehner"},
    {name = "Selman Ozleyen"},
]
maintainers = [
    {name = "Tim Treis", email = "tim.treis@helmholtz-munich.de"},
    {name = "Selman Ozleyen", email = "selman.ozleyen@helmholtz-munich.de"}
]

dependencies = [
   "aiohttp>=3.8.1",
   "anndata>=0.9",
   "spatialdata>=0.2.5",
   "spatialdata-plot",
   "cycler>=0.11.0",
   "dask-image>=0.5.0",
   "dask[array]>=2021.02.0,<=2024.11.2",
   "docrep>=0.3.1",
   "fsspec>=2021.11.0",
   "matplotlib>=3.3",
   "matplotlib-scalebar>=0.8.0",
   "networkx>=2.6.0",
   "numba>=0.56.4",
   "numpy>=1.23.0",
   "omnipath>=1.0.7",
   "pandas>=2.1.0",
   "Pillow>=8.0.0",
   "scanpy>=1.9.3",
   "scikit-image>=0.25",
   # due to https://github.com/scikit-image/scikit-image/issues/6850 breaks rescale ufunc
   "scikit-learn>=0.24.0",
   "statsmodels>=0.12.0",
   # https://github.com/scverse/squidpy/issues/526
   "tifffile!=2022.4.22",
   "tqdm>=4.50.2",
   "validators>=0.18.2",
   "xarray>=2024.10.0",
<<<<<<< HEAD
   "zarr>=2.6.1,<3.0.0", "imagecodecs>=2025.8.2,<2026",
=======
   "imagecodecs>=2025.8.2,<2026",
   "zarr>=2.6.1",
>>>>>>> 900d7b31
]

[project.optional-dependencies]
dev = [
    "pre-commit>=3.0.0",
    "hatch>=1.9.0",
    "jupyterlab",
    "notebook",
    "ipykernel",
    "ipywidgets",
    "jupytext",
<<<<<<< HEAD
    "pytest",
    "pytest-cov",
=======
>>>>>>> 900d7b31
    "ruff",
]
test = [
    "scanpy[leiden]",
    "pytest>=7",
    "pytest-xdist>=3",
    "pytest-mock>=3.5.0",
    "pytest-cov>=4",
    "coverage[toml]>=7",
    "pytest-timeout>=2.1.0",
]
docs = [
    "ipython",
    "ipywidgets>=8.0.0",
    "sphinx>=5.3",
    "sphinx-autodoc-annotation",
    "sphinx-autodoc-typehints>=1.10.3",
    "sphinx_rtd_theme",
    "sphinxcontrib-bibtex>=2.3.0",
    "sphinxcontrib-spelling>=7.6.2",
    "nbsphinx>=0.8.1",
    "myst-nb>=0.17.1",
    "sphinx_copybutton>=0.5.0",
]
[project.urls]
Homepage = "https://github.com/scverse/squidpy"
"Bug Tracker" = "https://github.com/scverse/squidpy/issues"
Documentation = "https://squidpy.readthedocs.io/en/stable"
"Source Code" = "https://github.com/scverse/squidpy"

[tool.setuptools]
package-dir = {"" = "src"}
include-package-data = true

[tool.setuptools_scm]

[tool.hatch.version]
source = "vcs"

[tool.hatch.metadata]
allow-direct-references = true

[tool.hatch.build.targets.wheel]
packages = ["src/squidpy"]

[tool.hatch.metadata.hooks.fancy-pypi-readme]
content-type = "text/x-rst"
[[tool.hatch.metadata.hooks.fancy-pypi-readme.fragments]]
text = "|PyPI| |Downloads| |CI| |Docs| |Coverage| |Discourse| |Zulip|"
[[tool.hatch.metadata.hooks.fancy-pypi-readme.fragments]]
path = "README.rst"
start-after = "|NumFOCUS|"
end-before = "Squidpy is part of the scverse® project"

[tool.ruff]
line-length = 120
exclude = [
    ".git",
    ".tox",
    "__pycache__",
    "build",
    "docs/_build",
    "dist",
    "setup.py"
]

[tool.ruff.format]
docstring-code-format = true

[tool.ruff.lint]
ignore = [
    # line too long -> we accept long comment lines; formatter gets rid of long code lines
    "E501",
    # Do not assign a lambda expression, use a def -> lambda expression assignments are convenient
    "E731",
    # allow I, O, l as variable names -> I is the identity matrix, i, j, k, l is reasonable indexing notation
    "E741",
    # Missing docstring in public package
    "D104",
    # ... imported but unused
    "F401",
    # Missing docstring in public module
    "D100",
    # Missing docstring in __init__
    "D107",
    # Do not perform function calls in argument defaults.
    "B008",
    # Missing docstring in magic method
    "D105",
    # Missing blank line before section
    "D411",
    # D100 Missing docstring in public module
    "D100",
    # D107 Missing docstring in __init__,
    "D107",
    # B008 Do not perform function calls in argument defaults.
    "B008",
    # B024 Do not use `__class__` for string comparisons.
    "B024",
    ## Flake8 rules not supported by ruff:
    # RST201 Block quote ends without a blank line; unexpected unindent.
    # "RST201",
    # RST301 Unexpected indentation.
    # "RST301",
    # RST306 Unknown target name.
    # "RST306",
    # RST203 Definition list ends without a blank line; unexpected unindent.
    # "RST203",
    # line break before a binary operator -> black does not adhere to PEP8
    # "W503",
    # line break occured after a binary operator -> black does not adhere to PEP8
    # "W504",
    # whitespace before : -> black does not adhere to PEP8
    # "E203",
    # whitespace before : -> black does not adhere to PEP8
    # "E203",
    # missing whitespace after ,', ';', or ':' -> black does not adhere to PEP8
    # "E231",
    # continuation line over-indented for hanging indent -> black does not adhere to PEP8
    # "E126",
    # inline comment should start with '#' -> Scanpy allows them for specific explanations
    # "E266",
    # format string does contain unindexed parameters
    # "P101",
    # indentation is not a multiple of 4
    # "E111",
    # "E114",
]
select = [
    "I", # isort
    "E", # pycodestyle
    "F", # pyflakes
    "W", # pycodestyle
    # below are not autofixed
    "UP", # pyupgrade
    "C4", # flake8-comprehensions
    "B", # flake8-bugbear
    "BLE", # flake8-blind-except
]
unfixable = ["B", "C4", "BLE"]

[tool.ruff.lint.isort]
required-imports = ["from __future__ import annotations"]

[tool.ruff.lint.per-file-ignores]
"*/__init__.py" = ["D104", "F401"]
"tests/*"= ["D"]
"docs/*"= ["D","B"]
"src/squidpy/pl/_ligrec.py"= ["D","B"]
"src/squidpy/_constants/_pkg_constants.py"= ["D101","D102","D106"]
"src/squidpy/_constants/_constants.py"= ["D101"]
"src/squidpy/pl/_interactive/_widgets.py"= ["D"]
"src/squidpy/pl/_interactive/interactive.py"= ["F","E"]
".scripts/ci/download_data.py"= ["D","B"]
# "squidpy/*.py"= ["RST303"]

[tool.ruff.lint.flake8-tidy-imports]
# Disallow all relative imports.
ban-relative-imports = "all"

[tool.pytest.ini_options]
filterwarnings = [
    "error::numba.NumbaPerformanceWarning",
    "ignore::UserWarning",
    "ignore::anndata.OldFormatWarning",
    "ignore:.*pkg_resources:DeprecationWarning",
]
python_files = "test_*.py"
testpaths = ["tests/"]
xfail_strict = true
addopts = [
    "--ignore=tests/plotting/test_interactive.py",
    "--ignore=docs",
]


[tool.coverage.run]
branch = true
parallel = true
source = ["squidpy"]
omit = [
    "*/__init__.py",
    "*/_version.py",
    "squidpy/pl/_interactive/*",
    "tox/*",
]

[tool.coverage.paths]
source = [
    "squidpy",
    "*/site-packages/squidpy",
]

[tool.coverage.report]
exclude_lines = [
    "\\#.*pragma:\\s*no.?cover",
    "^if __name__ == .__main__.:$",
    "^\\s*raise AssertionError\\b",
    "^\\s*raise NotImplementedError\\b",
    "^\\s*return NotImplemented\\b",
]
show_missing = true
precision = 2
skip_empty = true
sort = "Miss"

[tool.pixi.workspace]
channels = ["conda-forge"]
platforms = ["osx-arm64", "linux-64"]

[tool.pixi.dependencies]
python = ">=3.11"

[tool.pixi.pypi-dependencies]
squidpy = { path = ".", editable = true }

<<<<<<< HEAD
# for gh-actions
=======
>>>>>>> 900d7b31
[tool.pixi.feature.py311.dependencies]
python = "3.11.*"

[tool.pixi.feature.py313.dependencies]
python = "3.13.*"

[tool.pixi.environments]
<<<<<<< HEAD
# 3.11 lane (for gh-actions)
dev-py311  = { features = ["dev", "test", "py311"], solve-group = "py311" }
docs-py311 = { features = ["docs", "py311"],        solve-group = "py311" }

# 3.12 lane
=======
dev-py311  = { features = ["dev", "test", "py311"], solve-group = "py311" }
docs-py311 = { features = ["docs", "py311"],        solve-group = "py311" }

>>>>>>> 900d7b31
default    = { features = ["py313"],                 solve-group = "py313" }
dev-py313  = { features = ["dev", "test", "py313"],  solve-group = "py313" }
docs-py313 = { features = ["docs", "py313"],         solve-group = "py313" }
test-py313 = { features = ["test", "py313"],         solve-group = "py313" }

[tool.pixi.tasks]
lab = "jupyter lab"
<<<<<<< HEAD
kernel-install = "python -m ipykernel install --user --name pixi-dev --display-name \"sdata-plot (dev)\""
=======
kernel-install = "python -m ipykernel install --user --name pixi-dev --display-name \"squidpy (dev)\""
>>>>>>> 900d7b31
test = "pytest -v --color=yes --tb=short --durations=10"
lint = "ruff check ."
format = "ruff format ."
pre-commit-install = "pre-commit install"
<<<<<<< HEAD
pre-commit-run = "pre-commit run --all-files"
=======
pre-commit = "pre-commit run"
>>>>>>> 900d7b31
<|MERGE_RESOLUTION|>--- conflicted
+++ resolved
@@ -74,12 +74,8 @@
    "tqdm>=4.50.2",
    "validators>=0.18.2",
    "xarray>=2024.10.0",
-<<<<<<< HEAD
-   "zarr>=2.6.1,<3.0.0", "imagecodecs>=2025.8.2,<2026",
-=======
    "imagecodecs>=2025.8.2,<2026",
    "zarr>=2.6.1",
->>>>>>> 900d7b31
 ]
 
 [project.optional-dependencies]
@@ -91,11 +87,6 @@
     "ipykernel",
     "ipywidgets",
     "jupytext",
-<<<<<<< HEAD
-    "pytest",
-    "pytest-cov",
-=======
->>>>>>> 900d7b31
     "ruff",
 ]
 test = [
@@ -312,10 +303,6 @@
 [tool.pixi.pypi-dependencies]
 squidpy = { path = ".", editable = true }
 
-<<<<<<< HEAD
-# for gh-actions
-=======
->>>>>>> 900d7b31
 [tool.pixi.feature.py311.dependencies]
 python = "3.11.*"
 
@@ -323,17 +310,9 @@
 python = "3.13.*"
 
 [tool.pixi.environments]
-<<<<<<< HEAD
-# 3.11 lane (for gh-actions)
 dev-py311  = { features = ["dev", "test", "py311"], solve-group = "py311" }
 docs-py311 = { features = ["docs", "py311"],        solve-group = "py311" }
 
-# 3.12 lane
-=======
-dev-py311  = { features = ["dev", "test", "py311"], solve-group = "py311" }
-docs-py311 = { features = ["docs", "py311"],        solve-group = "py311" }
-
->>>>>>> 900d7b31
 default    = { features = ["py313"],                 solve-group = "py313" }
 dev-py313  = { features = ["dev", "test", "py313"],  solve-group = "py313" }
 docs-py313 = { features = ["docs", "py313"],         solve-group = "py313" }
@@ -341,17 +320,9 @@
 
 [tool.pixi.tasks]
 lab = "jupyter lab"
-<<<<<<< HEAD
-kernel-install = "python -m ipykernel install --user --name pixi-dev --display-name \"sdata-plot (dev)\""
-=======
 kernel-install = "python -m ipykernel install --user --name pixi-dev --display-name \"squidpy (dev)\""
->>>>>>> 900d7b31
 test = "pytest -v --color=yes --tb=short --durations=10"
 lint = "ruff check ."
 format = "ruff format ."
 pre-commit-install = "pre-commit install"
-<<<<<<< HEAD
-pre-commit-run = "pre-commit run --all-files"
-=======
-pre-commit = "pre-commit run"
->>>>>>> 900d7b31
+pre-commit = "pre-commit run"