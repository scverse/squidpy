__author__ = ", ".join(["theislab"])
__email__ = ", ".join(
    [
        "giovanni.palla@helmholtz-muenchen.de",
        "hannah.spitzer@helmholtz-muenchen.de",
    ]
)

import spatial_tools.graph as graph
import spatial_tools.image as image
<<<<<<< HEAD
from .utils import read_seqfish, read_visium_data
=======
import spatial_tools.plotting as plotting
from .utils import read_seqfish
>>>>>>> 77bd2fd4
<|MERGE_RESOLUTION|>--- conflicted
+++ resolved
@@ -8,9 +8,5 @@
 
 import spatial_tools.graph as graph
 import spatial_tools.image as image
-<<<<<<< HEAD
 from .utils import read_seqfish, read_visium_data
-=======
-import spatial_tools.plotting as plotting
-from .utils import read_seqfish
->>>>>>> 77bd2fd4
+import spatial_tools.plotting as plotting