import pytest
import numpy as np
import rasterio.errors
import warnings

from spatial_tools.image.crop import uncrop_img
from spatial_tools.image.object import ImageContainer


@pytest.mark.parametrize(
    "shape", [(3, 100, 200), (1, 100, 200), (10, 3, 100, 200), (10, 1, 100, 200)]
)
def test_image_loading(shape, tmpdir):
    """\
    initialize ImageObject with tiff / multipagetiff / numpy array and check that loaded data 
    fits the expected shape + content
    """
    import tifffile

    # ignore NotGeoreferencedWarning here
    warnings.filterwarnings("ignore", category=rasterio.errors.NotGeoreferencedWarning)
    img_orig = np.random.randint(low=0, high=255, size=shape, dtype=np.uint8)

    # load as np arrray
    if len(shape) <= 3:
        # load as np array
        cont = ImageContainer(img_orig)
        # check that contains same information
        assert (cont.data.image == img_orig).all()

    # save & load as tiff
    fname = tmpdir.mkdir("data").join("img.tif")
    tifffile.imsave(fname, img_orig)
    cont = ImageContainer(str(fname))
    print(cont)
    if len(shape) > 3:
        # multi-channel tiff
        for i in range(shape[0]):
            # check for existance of each image in multi-channel tiff
            assert f"image_{i}" in cont.data
            # check that contains correct information
            assert (cont.data[f"image_{i}"] == img_orig[i]).all()
    else:
        print(cont.data)
        # check that contains same information
        assert (cont.data.image == img_orig).all()


@pytest.mark.parametrize(
    "shape1,shape2",
    [
        ((3, 100, 200), (3, 100, 200)),
        ((100, 200), (3, 100, 200)),
        ((10, 3, 100, 200), (100, 200)),
    ],
)
def test_add_img(shape1, shape2):
    """\
    add image to existing ImageObject and check result
    """
    # create ImageContainer
    img_orig = np.random.randint(low=0, high=255, size=(3, 100, 200), dtype=np.uint8)
    cont = ImageContainer(img_orig, img_id="img_orig")

    # add image
    img_new = np.random.randint(low=0, high=255, size=(100, 200), dtype=np.uint8)
    cont.add_img(img_new, img_id="img_new")

    assert "img_orig" in cont.data
    assert "img_new" in cont.data
    assert (cont.data["img_new"] == img_new).all()


def test_crop(tmpdir):
    """\
    crop different img_ids and check result
    """
    import tifffile

    # ignore NotGeoreferencedWarning here
    warnings.filterwarnings("ignore", category=rasterio.errors.NotGeoreferencedWarning)
    # create ImageContainer
<<<<<<< HEAD
    img_orig = np.zeros((10, 1, 100, 200), dtype=np.uint8)
    # put a dot at y 20, x 50
    img_orig[:, 0, 20, 50] = range(10, 20)
    # save & load image
    fname = tmpdir.mkdir("data").join("img.tif")
    tifffile.imsave(fname, img_orig)
    cont = ImageContainer(str(fname))

    # crop big crop
    crop = cont.crop(
        x=50, y=20, s=300, cval=5, img_id=["image_0", "image_3", "image_5"]
    )
    # shape is s x s x len(img_id)/channels
    assert crop.shape == (300, 300, 3)
    # check that values outside of img are padded with 5
    assert (crop[0, 0] == 5).all()
    assert (crop[-1, -1] == 5).all()

    # crop small crop
    crop = cont.crop(x=50, y=20, s=1, cval=5, img_id=["image_0", "image_3", "image_5"])
    assert crop.shape == (1, 1, 3)
    # check that has cropped correct image
    assert (crop[0, 0] == [10, 13, 15]).all()
=======
    xdim = 100
    ydim = 200
    img_orig = np.zeros((10, xdim, ydim), dtype=np.uint8)
    # put a dot at y 20, x 50
    img_orig[:, 20, 50] = range(10, 20)
    cont = ImageContainer(img_orig, img_id="image_0")

    # crop big crop
    crop = cont.crop(
        x=50,
        y=20,
        xs=301,
        ys=301,
        cval=5,
        img_id="image_0",
    )
    # shape is s x s x len(img_id)/channels
    assert crop.shape == (10, 301, 301)
    # check that values outside of img are padded with 5
    assert (crop[:, 0, 0] == 5).all()
    assert (crop[:, -1, -1] == 5).all()

    # crop small crop
    crop = cont.crop(
        x=50,
        y=20,
        xs=1,
        ys=1,
        cval=5,
        img_id="image_0",
    )
    assert crop.shape == (10, 1, 1)
    # check that has cropped correct image
    assert (crop[:3, 0, 0] == [10, 11, 12]).all()


def test_uncrop_img(tmpdir):
    """\
    crop image and uncrop again and check equality
    """
    import tifffile

    # create ImageContainer
    xdim = 100
    ydim = 100
    # create ImageContainer
    img_orig = np.zeros((10, xdim, ydim), dtype=np.uint8)
    # put a dot at y 20, x 50
    img_orig[:, 20, 50] = range(10, 20)
    cont = ImageContainer(img_orig, img_id="image_0")

    # crop small crop
    crops, xcoord, ycoord = cont.crop_equally(xs=5, ys=5, img_id="image_0")
    a = uncrop_img(
        crops=crops,
        x=xcoord,
        y=ycoord,
        shape=cont.shape,
    )
    # check that has cropped correct image
    assert np.max(np.abs(a - cont.data["image_0"])) == 0.0


def test_single_uncrop_img(tmpdir):
    """\
    crop image into one crop and uncrop again and check equality
    """
    import tifffile

    # create ImageContainer
    xdim = 100
    ydim = 100
    # create ImageContainer
    img_orig = np.zeros((10, xdim, ydim), dtype=np.uint8)
    # put a dot at y 20, x 50
    img_orig[:, 20, 50] = range(10, 20)
    cont = ImageContainer(img_orig, img_id="image_0")

    # crop small crop
    crops, xcoord, ycoord = cont.crop_equally(xs=xdim, ys=ydim, img_id="image_0")
    a = uncrop_img(
        crops=crops,
        x=xcoord,
        y=ycoord,
        shape=cont.shape,
    )
    # check that has cropped correct image
    assert np.max(np.abs(a - cont.data["image_0"])) == 0.0
>>>>>>> 5cac01f4
<|MERGE_RESOLUTION|>--- conflicted
+++ resolved
@@ -80,31 +80,6 @@
     # ignore NotGeoreferencedWarning here
     warnings.filterwarnings("ignore", category=rasterio.errors.NotGeoreferencedWarning)
     # create ImageContainer
-<<<<<<< HEAD
-    img_orig = np.zeros((10, 1, 100, 200), dtype=np.uint8)
-    # put a dot at y 20, x 50
-    img_orig[:, 0, 20, 50] = range(10, 20)
-    # save & load image
-    fname = tmpdir.mkdir("data").join("img.tif")
-    tifffile.imsave(fname, img_orig)
-    cont = ImageContainer(str(fname))
-
-    # crop big crop
-    crop = cont.crop(
-        x=50, y=20, s=300, cval=5, img_id=["image_0", "image_3", "image_5"]
-    )
-    # shape is s x s x len(img_id)/channels
-    assert crop.shape == (300, 300, 3)
-    # check that values outside of img are padded with 5
-    assert (crop[0, 0] == 5).all()
-    assert (crop[-1, -1] == 5).all()
-
-    # crop small crop
-    crop = cont.crop(x=50, y=20, s=1, cval=5, img_id=["image_0", "image_3", "image_5"])
-    assert crop.shape == (1, 1, 3)
-    # check that has cropped correct image
-    assert (crop[0, 0] == [10, 13, 15]).all()
-=======
     xdim = 100
     ydim = 200
     img_orig = np.zeros((10, xdim, ydim), dtype=np.uint8)
@@ -139,6 +114,21 @@
     assert crop.shape == (10, 1, 1)
     # check that has cropped correct image
     assert (crop[:3, 0, 0] == [10, 11, 12]).all()
+    
+    # crop casting to dtype
+    img_orig = np.zeros((10, xdim, ydim), dtype=np.uint16)
+    cont = ImageContainer(img_orig, img_id="image_0")
+    crop = cont.crop(
+        x=50,
+        y=20,
+        xs=301,
+        ys=301,
+        cval=5,
+        img_id="image_0",
+        dtype="uint8"
+    )
+    assert crop.dtype == np.uint8
+
 
 
 def test_uncrop_img(tmpdir):
@@ -193,4 +183,3 @@
     )
     # check that has cropped correct image
     assert np.max(np.abs(a - cont.data["image_0"])) == 0.0
->>>>>>> 5cac01f4
