--- conflicted
+++ resolved
@@ -6,6 +6,7 @@
 from anndata import AnnData
 from .object import ImageContainer
 import xarray as xr
+from ._utils import _round_odd
 
 
 def crop_generator(adata: AnnData, img: ImageContainer, **kwargs):
@@ -49,18 +50,11 @@
         "spot_diameter_fullres"
     ]
     sizef = kwargs.get("sizef", 1)
-    s = np.round(spot_diameter * sizef).astype(int)
+    s = int(_round_odd(spot_diameter * sizef))
 
     obs_ids = adata.obs.index.tolist()
-<<<<<<< HEAD
-
-    for i, obs_id in enumerate(obs_ids):
-        yield (obs_id, img.crop(x=xcoord[i], y=ycoord[i], s=s, **kwargs))
-=======
-    
     for i, obs_id in enumerate(obs_ids):
         yield (obs_id, img.crop(x=xcoord[i], y=ycoord[i], xs=s, ys=s, **kwargs))
->>>>>>> 5cac01f4
 
 
 def uncrop_img(
@@ -102,15 +96,6 @@
             img[:, y0:y1, x0:x1] = c
         return img
     else:
-<<<<<<< HEAD
-        assert (
-            crops[0].shape == shape
-        ), "single crop is not of the target shape %s" % str(crops[0].shape)
-        return crops[0]
-
-
-def crop_img(img: xr.DataArray, x: int, y: int, s: int = 100, **kwargs) -> np.ndarray:
-=======
         img = crops[0]
     return img
 
@@ -124,7 +109,6 @@
     channel_id: str = "channels",
     **kwargs,
 ) -> xr.DataArray:
->>>>>>> 5cac01f4
     """\
     Extract a crop right and down from `x` and `y`.
 
@@ -170,20 +154,7 @@
 
     assert y < img.y.shape[0], f"y ({y}) is outsize of image range ({img.y.shape[0]})"
     assert x < img.x.shape[0], f"x ({x}) is outsize of image range ({img.x.shape[0]})"
-<<<<<<< HEAD
-    assert s > 0, f"image size cannot be 0"
-
-    if len(img.shape) == 3:
-        crop = (np.zeros((s, s, img.channels.shape[0])) + cval).astype(img.dtype)
-    else:
-        crop = (np.zeros((s, s)) + cval).astype(img.dtype)
-
-    # get crop coords
-    x0 = x - s // 2
-    x1 = x + s - s // 2
-    y0 = y - s // 2
-    y1 = y + s - s // 2
-=======
+
     assert xs > 0, f"image size cannot be 0"
     assert ys > 0, f"image size cannot be 0"
 
@@ -200,19 +171,10 @@
     x1 = x + xs
     y0 = y
     y1 = y + ys
->>>>>>> 5cac01f4
 
     # crop image and put in already prepared `crop`
     crop_x0 = min(x0, 0) * -1
     crop_y0 = min(y0, 0) * -1
-<<<<<<< HEAD
-    crop_x1 = s - max(x1 - img.x.shape[0], 0)
-    crop_y1 = s - max(y1 - img.y.shape[0], 0)
-
-    crop[crop_y0:crop_y1, crop_x0:crop_x1] = img[
-        {"y": slice(max(y0, 0), y1), "x": slice(max(x0, 0), x1)}
-    ].transpose("y", "x", ...)
-=======
     crop_x1 = xs - max(x1 - img.x.shape[0], 0)
     crop_y1 = ys - max(y1 - img.y.shape[0], 0)
 
@@ -230,7 +192,6 @@
         }
     ]
 
->>>>>>> 5cac01f4
     # scale crop
     if scale != 1:
         multichannel = len(img.shape) > 2
@@ -244,13 +205,8 @@
         assert ys % 2 == 1, "ys has to be uneven to use mask_circle"
         # get coords inside circle
         rr, cc = disk(
-<<<<<<< HEAD
-            center=(crop.shape[0] // 2, crop.shape[1] // 2),
-            radius=crop.shape[0] // 2,
-=======
             center=(crop.shape[1] // 2, crop.shape[2] // 2),
             radius=crop.shape[1] // 2,
->>>>>>> 5cac01f4
             shape=crop.shape,
         )
         circle = np.zeros_like(crop)
@@ -260,11 +216,7 @@
 
     # make sure that crop has a channel dimension
     if len(crop.shape) < 3:
-<<<<<<< HEAD
-        crop = crop[:, :, np.newaxis]
-=======
         crop = crop[np.newaxis, :, :]
->>>>>>> 5cac01f4
 
     # convert to dtype
     if dtype is not None:
