--- conflicted
+++ resolved
@@ -51,15 +51,9 @@
     s = np.round(spot_diameter * sizef).astype(int)
 
     obs_ids = adata.obs.index.tolist()
-<<<<<<< HEAD
     
-    for i, obs_id  in enumerate(obs_ids):
+    for i, obs_id in enumerate(obs_ids):
         yield (obs_id, img.crop(x=xcoord[i], y=ycoord[i], xs=s, ys=s, **kwargs))
-=======
-
-    for i, obs_id in enumerate(obs_ids):
-        yield (obs_id, img.crop(x=xcoord[i], y=ycoord[i], s=s, **kwargs))
->>>>>>> 0b09daa7
 
 
 def uncrop_img(crops, x, y, shape):
