import numpy as np
from skimage.transform import rescale
from skimage.draw import disk
import skimage.util
from typing import List, Tuple, Union
from anndata import AnnData
from .object import ImageContainer
import xarray as xr
from ._utils import _round_odd


def crop_generator(adata: AnnData, img: ImageContainer, **kwargs):
    """\
    Iterate over all obs_ids defined in adata and extract crops from img
    
    Params
    ------
    adata: AnnData
        Spatial dataset (including coords in adata.obsm['spatial']).
    img: ImageContainer
        High-resolution image.
    dataset_name: Optional[str]
        Name of the spatial data in adata (if not specified, take first one).
    sizef: float
        Default is 1.0.
        Amount of context (1.0 means size of spot, larger -> more context).
    scale: float
        Default is 1.0.
        Resolution of the crop (smaller -> smaller image).
    mask_circle: bool
        Mask crop to a circle.
    cval: float
        Default is 0
        The value outside image boundaries or the mask.
    dtype: Optional[str]
        Type to which the output should be (safely) cast.
        Currently supported dtypes: 'uint8'.
    
    Yields
    -----
    (obs_id: Union[int, str], crop: np.ndarray)
    Crops from high-resolution img centered around coords defined in adata.obsm['spatial'].
    """
    dataset_name = kwargs.get("dataset_name", None)
    if dataset_name is None:
        dataset_name = list(adata.uns["spatial"].keys())[0]
    xcoord = adata.obsm["spatial"][:, 0]
    ycoord = adata.obsm["spatial"][:, 1]
    spot_diameter = adata.uns["spatial"][dataset_name]["scalefactors"][
        "spot_diameter_fullres"
    ]
    sizef = kwargs.get("sizef", 1)
    s = int(_round_odd(spot_diameter * sizef))

    obs_ids = adata.obs.index.tolist()
    for i, obs_id in enumerate(obs_ids):
        crop = np.array(img.crop(x=xcoord[i], y=ycoord[i], xs=s, ys=s, **kwargs))
        yield (obs_id, crop)


def uncrop_img(
    crops: List[xr.DataArray],
    x: np.ndarray,
    y: np.ndarray,
    shape: Tuple[int, int],
    channel_id: str = "channels",
) -> xr.DataArray:
    """
    Re-assemble image from crops and their centres.

    Fills remaining positions with zeros.

    Attrs:
        crops (List[np.ndarray]): List of image crops.
        x (int): x coords of crop in `img`
        y (int): y coords of crop in `img`
        shape (int): Shape of full image
        channel_id (str): name of channel dim in DataArray

    Returns
    -------
    xr.DataArray with dimentions: channels, y, x
    """
    assert np.max(y) < shape[0], f"y ({y}) is outsize of image range ({shape[0]})"
    assert np.max(x) < shape[1], f"x ({x}) is outsize of image range ({shape[1]})"

    dims = [channel_id, "y", "x"]
    img = xr.DataArray(
        np.zeros((crops[0].coords[channel_id].shape[0], shape[1], shape[0])), dims=dims
    )
    if len(crops) > 1:
        for c, x, y in zip(crops, x, y):
            x0 = x
            x1 = x + c.x.shape[0]
            y0 = y
            y1 = y + c.y.shape[0]
            assert x0 >= 0, f"x ({x0}) is outsize of image range ({0})"
            assert y0 >= 0, f"x ({y0}) is outsize of image range ({0})"
            assert x1 <= shape[0], f"x ({x1}) is outsize of image range ({shape[0]})"
            assert y1 <= shape[1], f"y ({y1}) is outsize of image range ({shape[1]})"
            img[:, y0:y1, x0:x1] = c
        return img
    else:
        img = crops[0]
    return img


def crop_img(
    img: xr.DataArray,
    x: int,
    y: int,
    xs: int = 100,
    ys: int = 100,
    channel_id: str = "channels",
    **kwargs,
) -> xr.DataArray:
    """\
    Extract a crop right and down from `x` and `y`.

    Params
    ------
    img: DataArray
        Data array to crop from.
    x: int
        X coord of crop (in pixel space).
    y: int
        Y coord of crop (in pixel space).
    xs: int
        Width of the crop in pixels.
    ys: int
        Geigh of the crop in pixels.
    scale: float
        Default is 1.0.
        Resolution of the crop (smaller -> smaller image).
    mask_circle: bool
        Default is False.
        Mask crop to a circle.
    cval: float
        Default is 0
        The value outside image boundaries or the mask.
    dtype: str
        Optional, type to which the output should be (safely) cast. 
        Currently supported dtypes: 'uint8'.

    Returns
    -------
    xr.DataArray with dimentions: channels, y, x
    """
    scale = kwargs.get("scale", 1.0)
    mask_circle = kwargs.get("mask_circle", False)
    cval = kwargs.get("cval", 0.0)
    dtype = kwargs.get("dtype", None)
    # get conversion function
    if dtype is not None:
        if dtype == "uint8":
            convert = skimage.util.img_as_ubyte
        else:
            raise NotImplementedError(dtype)

    assert y < img.y.shape[0], f"y ({y}) is outsize of image range ({img.y.shape[0]})"
    assert x < img.x.shape[0], f"x ({x}) is outsize of image range ({img.x.shape[0]})"

    assert xs > 0, f"image size cannot be 0"
    assert ys > 0, f"image size cannot be 0"

    if channel_id in img.dims:
        crop = (np.zeros((img.coords[channel_id].shape[0], ys, xs)) + cval).astype(
            img.dtype
        )
    else:
        crop = (np.zeros((1, ys, xs)) + cval).astype(img.dtype)
    crop = xr.DataArray(crop, dims=[channel_id, "y", "x"])

    # get crop coords
    x0 = x
    x1 = x + xs
    y0 = y
    y1 = y + ys

    # crop image and put in already prepared `crop`
    crop_x0 = min(x0, 0) * -1
    crop_y0 = min(y0, 0) * -1
    crop_x1 = xs - max(x1 - img.x.shape[0], 0)
    crop_y1 = ys - max(y1 - img.y.shape[0], 0)

    crop[
        {
            channel_id: slice(0, img.channels.shape[0]),
            "y": slice(crop_y0, crop_y1),
            "x": slice(crop_x0, crop_x1),
        }
    ] = img[
        {
            channel_id: slice(0, img.channels.shape[0]),
            "y": slice(max(y0, 0), y1),
            "x": slice(max(x0, 0), x1),
        }
    ]

    # scale crop
    if scale != 1:
        crop = rescale(crop, [1, scale, scale], preserve_range=True)
        crop = crop.astype(img.dtype)

    # mask crop
    if mask_circle:
        assert xs == ys, "crop has to be square to use mask_circle"
<<<<<<< HEAD
        assert xs % 2 == 1, "xs has to be uneven to use mask_circle"
        assert ys % 2 == 1, "ys has to be uneven to use mask_circle"
        # need to cast to numpy array to work correctly
        crop = np.array(crop)
        print(crop.shape)
=======
>>>>>>> ce4efa68
        # get coords inside circle
        rr, cc = disk(
            center=(crop.shape[1] // 2, crop.shape[2] // 2),
            radius=crop.shape[1] // 2,
            shape=crop.shape,
        )
        circle = np.zeros_like(crop)
        circle[:, rr, cc] = 1
        # set everything outside circle to cval
        crop[circle == 0] = cval

    # make sure that crop has a channel dimension
    if len(crop.shape) < 3:
        crop = crop[np.newaxis, :, :]

    # convert to dtype
    if dtype is not None:
        crop = convert(crop)
    return crop<|MERGE_RESOLUTION|>--- conflicted
+++ resolved
@@ -54,6 +54,7 @@
 
     obs_ids = adata.obs.index.tolist()
     for i, obs_id in enumerate(obs_ids):
+        print(xcoord[i], ycoord[i], s)
         crop = np.array(img.crop(x=xcoord[i], y=ycoord[i], xs=s, ys=s, **kwargs))
         yield (obs_id, crop)
 
@@ -205,14 +206,6 @@
     # mask crop
     if mask_circle:
         assert xs == ys, "crop has to be square to use mask_circle"
-<<<<<<< HEAD
-        assert xs % 2 == 1, "xs has to be uneven to use mask_circle"
-        assert ys % 2 == 1, "ys has to be uneven to use mask_circle"
-        # need to cast to numpy array to work correctly
-        crop = np.array(crop)
-        print(crop.shape)
-=======
->>>>>>> ce4efa68
         # get coords inside circle
         rr, cc = disk(
             center=(crop.shape[1] // 2, crop.shape[2] // 2),
