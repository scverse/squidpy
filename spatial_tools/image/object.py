--- conflicted
+++ resolved
@@ -2,11 +2,7 @@
 from typing import Union, List, Tuple, Optional
 import xarray as xr
 from ._utils import _num_pages
-<<<<<<< HEAD
 from imageio import imread
-=======
->>>>>>> 5cac01f4
-
 
 class ImageContainer:
     """\
@@ -66,8 +62,6 @@
         if img is not None:
             self.add_img(img, img_id)
 
-<<<<<<< HEAD
-=======
     @property
     def shape(self) -> Tuple[int, int]:
         return (self.data.dims["x"], self.data.dims["y"])
@@ -76,7 +70,6 @@
     def nchannels(self) -> int:
         return self.data.dims["channels"]
 
->>>>>>> 5cac01f4
     @classmethod
     def open(cls, fname: str, lazy: bool = True, chunks: Optional[int] = None):
         """\
@@ -108,20 +101,13 @@
         self.data.to_netcdf(fname, mode="a")
 
     def add_img(
-<<<<<<< HEAD
-        self, img: Union[str, np.ndarray], img_id: Union[str, List[str]] = None
-    ):
-        """
-        Add layer(s) from numpy image / tiff or jpg file.
-=======
         self,
         img: Union[str, np.ndarray],
         img_id: Union[str, List[str]] = None,
         channel_id: str = "channels",
     ):
-        """
+        """\
         Add layer(s) from numpy image / tiff file.
->>>>>>> 5cac01f4
         For numpy arrays, assume that dims are: channels, y, x
 
         The added image has to have the same number of channels as the original image, or no channels.
@@ -166,13 +152,9 @@
             # load in memory
             self.data.load()
 
-<<<<<<< HEAD
-    def _load_img(self, img: Union[str, np.ndarray]) -> List[xr.DataArray]:
-=======
     def _load_img(
         self, img: Union[str, np.ndarray], channel_id: str = "channels"
     ) -> List[xr.DataArray]:
->>>>>>> 5cac01f4
         """\
         Load img as xarray. 
         
@@ -202,11 +184,7 @@
                 raise ValueError(
                     f"img has more than 3 dimensions. img.shape is {img.shape}"
                 )
-<<<<<<< HEAD
-            dims = ["channels", "y", "x"]
-=======
             dims = [channel_id, "y", "x"]
->>>>>>> 5cac01f4
             if len(img.shape) == 2:
                 dims = ["y", "x"]
             xr_img = xr.DataArray(img, dims=dims)
@@ -216,7 +194,6 @@
             assert "y" in img.dims
             imgs.append(img)
         elif isinstance(img, str):
-<<<<<<< HEAD
             ext = img.split(".")[-1]
             if ext in ("tif", "tiff"):
                 # get the number of pages in the file
@@ -234,22 +211,11 @@
                 img = imread(img)
                 # jpeg has channels as last dim - transpose
                 img = img.transpose(2, 0, 1)
-                dims = ["channels", "y", "x"]
+                dims = [channel_id, "y", "x"]
                 xr_img = xr.DataArray(img, dims=dims)
                 imgs.append(xr_img)
             else:
                 raise NotImplementedError(f"Files with extension {ext}")
-=======
-            # get the number of pages in the file
-            num_pages = _num_pages(img)
-            # read all pages using rasterio
-            for i in range(1, num_pages + 1):
-                data = xr.open_rasterio(
-                    f"GTIFF_DIR:{i}:{img}", chunks=self._chunks, parse_coordinates=False
-                )
-                data = data.rename({"band": channel_id})
-                imgs.append(data)
->>>>>>> 5cac01f4
         else:
             raise ValueError(img)
         return imgs
@@ -258,21 +224,14 @@
         self,
         x: int,
         y: int,
-<<<<<<< HEAD
-        s: int = 100,
-        img_id: Optional[Union[str, List[str]]] = None,
-        **kwargs,
-    ) -> np.ndarray:
-=======
         xs: int = 100,
         ys: int = 100,
         img_id: Optional[Union[str, List[str]]] = None,
         centred: bool = True,
         **kwargs,
     ) -> xr.DataArray:
->>>>>>> 5cac01f4
-        """\
-        Extract a crop based on coordiantes `x` and `y`.
+        """\
+        Extract a crop based on coordiantes `x` and `y` of `img_id`.
 
         Centred on x, y if centred is True, else right and down from x, y.
         
@@ -300,28 +259,16 @@
         dtype: str
             Optional, type to which the output should be (safely) cast. 
             Currently supported dtypes: 'uint8'.
+            TODO: currenty, using this argument will return a numpy array instead of an xarray
             
         Returns
         -------
-        np.ndarray with dimentions: y, x, channels (concatenated over all images)
+        xr.DataArray with dimensions: channels, y, x (concatenated over all images)
         """
         from .crop import crop_img
 
         if img_id is None:
-<<<<<<< HEAD
-            img_ids = list(self.data.keys())
-        elif isinstance(img_id, str):
-            img_ids = [img_id]
-        else:
-            img_ids = img_id
-
-        crops = []
-        for img_id in img_ids:
-            img = self.data[img_id]
-            crops.append(crop_img(img, x, y, s, **kwargs))
-        return np.concatenate(crops, axis=-1)
-=======
-            assert False
+            img_id = list(self.data.keys())[0]
 
         img = self.data.data_vars[img_id]
         if centred:
@@ -375,4 +322,3 @@
             for x, y in zip(xcoords, ycoords)
         ]
         return crops, xcoords, ycoords
->>>>>>> 5cac01f4
