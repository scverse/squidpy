import numpy as np
from typing import Union, List, Tuple, Optional
import xarray as xr
from ._utils import _num_pages
from imageio import imread

class ImageContainer:
    """\
    Container for in memory or on-disk tiff or jpg images. 
    
    Allows for lazy and chunked reading via rasterio and dask (if input is a tiff image).
    An instance of this class is given to all image processing functions, along with an anndata instance
    if necessary.
    
    Attributes
    ----------
    data
        Xarray dataset containing the image data
    
    Methods
    -------
    add_img(img, img_id)
        Add layers from numpy / image file to `data` with key `img_id`.
        
    crop(x, y)
        Crop image centered around coordinates (x,y) from `data`.
    """

    data: xr.Dataset

    def __init__(
        self,
        img: Union[str, np.ndarray],
        img_id: Optional[Union[str, List[str]]] = None,
        lazy: bool = True,
        chunks: Optional[int] = None,
    ):
        """\
        Set up ImageContainer from numpy array or on-disk tiff / jpg.
        
        Processes image as in memory numpy array or uses xarrays rasterio reading functions to load from disk 
        (with caching) if image is a file path.
        If chunks are specified, the xarray is wrapped in a dask lazy dask array using the chunk size.

        Params
        ------
        img
            Numpy array or path to tiff file.
        img_id
            Key (name) to be used for img. For multi-page tiffs this should be a list.
            If not specified, DataArrays will be named "image_{i}".
        lazy
            Use rasterio/dask to lazily load image.
        chunks
            Chunk size for dask.
        """
        if chunks is not None:
            chunks = {"x": chunks, "y": chunks}
        self._chunks = chunks
        self._lazy = lazy
        self.data = xr.Dataset()
        if img is not None:
            self.add_img(img, img_id)

    @property
    def shape(self) -> Tuple[int, int]:
        return (self.data.dims["x"], self.data.dims["y"])

    @property
    def nchannels(self) -> int:
        return self.data.dims["channels"]

    @classmethod
    def open(cls, fname: str, lazy: bool = True, chunks: Optional[int] = None):
        """\
        Initialize using a previously saved netcdf file.
        
        Params
        ------
        fname
            Path to the saved .nc file.
        lazy
            Use dask to lazily load image.
        chunks
            Chunk size for dask.
        """
        self = cls(img=None, lazy=lazy, chunks=chunks)
        self.data = xr.open_dataset(fname, chunks=self._chunks)
        if not self._lazy:
            self.data.load()
        return self

    def save(self, fname: str):
        """Save dataset as netcdf file.

        Params
        ------
        fname
            Path to the saved .nc file.
        """
        self.data.to_netcdf(fname, mode="a")

    def add_img(
        self,
        img: Union[str, np.ndarray],
        img_id: Union[str, List[str]] = None,
        channel_id: str = "channels",
    ):
        """\
        Add layer(s) from numpy image / tiff file.
        For numpy arrays, assume that dims are: channels, y, x

        The added image has to have the same number of channels as the original image, or no channels.

        Params
        ------
        img
            Numpy array or path to image file.
        img_id
            Key (name) to be used for img. For multi-page tiffs this should be a list.
            If not specified, DataArrays will be named "image_{i}".

        Returns
        -------
        None

        Raises
        ------
        ValueError
            if img_id is neither a string nor a list
        """
        imgs = self._load_img(img=img, channel_id=channel_id)
        if img_id is None:
            img_id = "image"
        if isinstance(img_id, str):
            if len(imgs) > 1 and isinstance(imgs, list):
                img_ids = [f"{img_id}_{i}" for i in range(len(imgs))]
            else:
                img_ids = [img_id]
        elif isinstance(img_id, list):
            img_ids = img_id
        else:
            raise ValueError(img_id)
        assert len(img_ids) == len(
            imgs
        ), f"Have {len(imgs)} images, but {len(img_ids)} image ids"
        # add to data
        print("adding %s into object" % img_id)
        for img, img_id in zip(imgs, img_ids):
            self.data[img_id] = img
        if not self._lazy:
            # load in memory
            self.data.load()

    def _load_img(
        self, img: Union[str, np.ndarray], channel_id: str = "channels"
    ) -> List[xr.DataArray]:
        """\
        Load img as xarray. 
        
        Supports numpy arrays and (multi-page) tiff files, and jpg files
        For numpy arrays, assume that dims are: `'channels, y, x'`
        
        NOTE: lazy loading via dask is currently not supported for on-disk jpg files. 
        They will be loaded in memory.
        
        Params
        ------
        img
            Numpy array or path to image file.
            
        Returns
        -------
        List of DataArrays containing loaded images.
        
        Raises
        ------
        ValueError:
            if img is a np.ndarray and has more than 3 dimensions
        """
        imgs = []
        if isinstance(img, np.ndarray):
            if len(img.shape) > 3:
                raise ValueError(
                    f"img has more than 3 dimensions. img.shape is {img.shape}"
                )
            dims = [channel_id, "y", "x"]
            if len(img.shape) == 2:
                dims = ["y", "x"]
            xr_img = xr.DataArray(img, dims=dims)
            imgs.append(xr_img)
        elif isinstance(img, xr.DataArray):
            assert "x" in img.dims
            assert "y" in img.dims
            imgs.append(img)
        elif isinstance(img, str):
            ext = img.split(".")[-1]
            if ext in ("tif", "tiff"):
                # get the number of pages in the file
                num_pages = _num_pages(img)
                # read all pages using rasterio
                for i in range(1, num_pages + 1):
                    data = xr.open_rasterio(
                        f"GTIFF_DIR:{i}:{img}",
                        chunks=self._chunks,
                        parse_coordinates=False,
                    )
                    data = data.rename({"band": "channels"})
                    imgs.append(data)
            elif ext in ("jpg", "jpeg"):
                img = imread(img)
                # jpeg has channels as last dim - transpose
                img = img.transpose(2, 0, 1)
                dims = [channel_id, "y", "x"]
                xr_img = xr.DataArray(img, dims=dims)
                imgs.append(xr_img)
            else:
                raise NotImplementedError(f"Files with extension {ext}")
        else:
            raise ValueError(img)
        return imgs

    def crop(
        self,
        x: float,
        y: float,
        xs: int = 100,
        ys: int = 100,
        img_id: Optional[str] = None,
        centred: bool = True,
        **kwargs,
    ) -> xr.DataArray:
        """\
<<<<<<< HEAD
        Extract a crop based on coordiantes `x` and `y` of `img_id`.
=======
        Extract a crop based on coordinates `x` and `y`.
>>>>>>> ce4efa68

        Centred on x, y if centred is True, else right and down from x, y.
        
        Params
        ------
        x: float
            X coord of crop (in pixel space). Can be float (ie. int+0.5) if model is centered and if x+xs/2 is integer.
        y: float
            Y coord of crop (in pixel space). Can be float (ie. int+0.5) if model is centered and if y+ys/2 is integer.
        xs: int
            Width of the crop in pixels.
        ys: int
            Height of the crop in pixels.
        img_id: str
            id of the image layer to be cropped.
        scale: float
            Default is 1.0.
            Resolution of the crop (smaller -> smaller image).
            TODO: when scaling, will return a numpy array instead of an xarray
        mask_circle: bool
            Default is False.
            Mask crop to a circle.
        cval: float
            Default is 0
            The value outside image boundaries or the mask.
        centred: bool
            Whether the crop coordinates are centred.
        dtype: str
            Optional, type to which the output should be (safely) cast. 
            Currently supported dtypes: 'uint8'.
            TODO: currenty, using this argument will return a numpy array instead of an xarray
            
        TODO: enable cropping of several channels at once?
        
        Returns
        -------
<<<<<<< HEAD
        xr.DataArray with dimensions: channels, y, x (concatenated over all images)
=======
        xr.DataArray with dimentions: channels, y, x
>>>>>>> ce4efa68
        """
        from .crop import crop_img

        if img_id is None:
            img_id = list(self.data.keys())[0]

        img = self.data.data_vars[img_id]
        if centred:
            assert (
                xs / 2.0 + x
            ) % 1 == 0, "x and xs/2 have to add up to an integer to use centred model"
            assert (
                ys / 2.0 + y
            ) % 1 == 0, "y and ys/2 have to add up to an integer to use centred model"
            x = int(x - xs // 2)  # move from centre to corner
            y = int(y - ys // 2)  # move from centre to corner
        else:
            assert x % 1.0 == 0, "x needs to be integer"
            assert y % 1.0 == 0, "x needs to be integer"
            x = int(x)
            y = int(y)
        return crop_img(img=img, x=x, y=y, xs=xs, ys=ys, **kwargs)

    def crop_equally(
        self,
        xs: Union[int, None] = None,
        ys: Union[int, None] = None,
        img_id: Optional[Union[str, List[str]]] = None,
        **kwargs,
    ) -> Tuple[List[xr.DataArray], np.ndarray, np.ndarray]:
        """\
        Decompose image into equally sized crops

        Params
        ------
        xs: int
            Width of the crops in pixels. Defaults to image size if None.
        ys: int
            Height of the crops in pixels. Defaults to image size if None.
            # TODO add support as soon as crop supports this
        cval: float
            Default is 0
            The value outside image boundaries or the mask.
        dtype: str
            Optional, type to which the output should be (safely) cast.
            Currently supported dtypes: 'uint8'.

        Returns
        -------
        Tuple:
            List[xr.DataArray with dimentions: channels, y, x: crops
            np.ndarray: length number of crops: x positions of crops
            np.ndarray: length number of crops: y positions of crops
        """
        if xs is None:
            xs = self.shape[0]
        if ys is None:
            ys = self.shape[1]
        unique_xcoord = np.arange(start=0, stop=(self.shape[0] // xs) * xs, step=xs)
        unique_ycoord = np.arange(start=0, stop=(self.shape[0] // ys) * ys, step=ys)
        xcoords = np.repeat(unique_xcoord, len(unique_ycoord))
        ycoords = np.tile(unique_xcoord, len(unique_ycoord))
        crops = [
            self.crop(x=x, y=y, xs=xs, ys=ys, img_id=img_id, centred=False)
            for x, y in zip(xcoords, ycoords)
        ]
        return crops, xcoords, ycoords
<|MERGE_RESOLUTION|>--- conflicted
+++ resolved
@@ -231,11 +231,7 @@
         **kwargs,
     ) -> xr.DataArray:
         """\
-<<<<<<< HEAD
         Extract a crop based on coordiantes `x` and `y` of `img_id`.
-=======
-        Extract a crop based on coordinates `x` and `y`.
->>>>>>> ce4efa68
 
         Centred on x, y if centred is True, else right and down from x, y.
         
@@ -272,11 +268,7 @@
         
         Returns
         -------
-<<<<<<< HEAD
-        xr.DataArray with dimensions: channels, y, x (concatenated over all images)
-=======
         xr.DataArray with dimentions: channels, y, x
->>>>>>> ce4efa68
         """
         from .crop import crop_img
 
@@ -285,12 +277,14 @@
 
         img = self.data.data_vars[img_id]
         if centred:
-            assert (
-                xs / 2.0 + x
-            ) % 1 == 0, "x and xs/2 have to add up to an integer to use centred model"
-            assert (
-                ys / 2.0 + y
-            ) % 1 == 0, "y and ys/2 have to add up to an integer to use centred model"
+            assert xs % 2 == 1, "xs needs to be odd"
+            assert ys % 2 == 1, "ys needs to be odd"
+            #assert (
+            #    xs / 2.0 + x
+            #) % 1 == 0, "x and xs/2 have to add up to an integer to use centred model"
+            #assert (
+            #    ys / 2.0 + y
+            #) % 1 == 0, "y and ys/2 have to add up to an integer to use centred model"
             x = int(x - xs // 2)  # move from centre to corner
             y = int(y - ys // 2)  # move from centre to corner
         else:
