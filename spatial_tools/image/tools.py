<<<<<<< HEAD
from tifffile import imread
from tqdm import tqdm
import os
import pandas as pd
import numpy as np

import skimage.feature as sk_image
from skimage.util import img_as_ubyte
from skimage.feature import greycoprops
from skimage.feature import greycomatrix

from spatial_tools.image.crop import crop_img
=======
import numpy as np
from tifffile import imread
import os
from skimage.util import img_as_ubyte
import pandas as pd
from spatial_tools.image.manipulate import crop_img
import skimage.feature as sk_image
from skimage.feature import greycoprops
from skimage.feature import greycomatrix
from tqdm import tqdm
>>>>>>> 80aed649


def read_tif(dataset_folder, dataset_name, rescale=True):
    """Loads and rescales the image in dataset_folder

    Params
    ---------
    dataset_folder: str
        path to where tif file is stored
    dataset_name: str
        name of data set
    rescale: bool
        features names to be calculated
    Returns
    -------
    np array as image

    """
    # switch to tiffile to read images
    img_path = os.path.join(dataset_folder, f"{dataset_name}_image.tif")
    img = imread(img_path)
    if len(img.shape) > 2:
        if img.shape[0] in (2, 3, 4):
            # is the channel dimension the first dimension?
            img = np.transpose(img, (1, 2, 0))
    if rescale:
        img = img_as_ubyte(img)
    return img


def get_image_features(adata, dataset_folder, dataset_name, features=["summary"], **kwargs):
    """Get image features for spot ids from image file.

    Params
    ---------
    adata: scanpy adata object
        rgb image in uint8 format.
    dataset_folder: str
        path to where tif file is stored
    dataset_name: str
        name of data set
    features: list of strings
        features names to be calculated
    Returns
    -------
    dict of feature values

    """
    available_features = ["hog", "texture", "summary", "color_hist"]

    for feature in features:
        assert feature in available_features, f"feature: {feature} not a valid feature, select on of {available_features} "

    features_list = []

    img = read_tif(dataset_folder, dataset_name)

    xcoord = adata.obsm["spatial"][:, 0]
    ycoord = adata.obsm["spatial"][:, 1]
    spot_diameter = adata.uns['spatial'][dataset_name]['scalefactors']['spot_diameter_fullres']

    cell_names = adata.obs.index.tolist()

    for spot_id, cell_name in tqdm(enumerate(cell_names)):
        crop_ = crop_img(img, xcoord[spot_id], ycoord[spot_id], spot_diameter = spot_diameter, **kwargs)

        features_dict = get_features_statistics(crop_, cell_name, features = features)
        features_list.append(features_dict)

    features_log = pd.DataFrame(features_list)
    features_log["cell_name"] = cell_names
    features_log.set_index(["cell_name"], inplace = True)
    return features_log


def get_features_statistics(im, features):
    """Calculate histogram of oriented gradients (hog) features

    Params
    ---------
    img: np.array
        rgb image in uint8 format.
    features: list of strings
        feature names of features to be extracted
    Returns
    -------
    dict of feature values

    """
    stat_dict = {}
    for feature in features:
        if feature == "hog":
            stat_dict.update(get_hog_features(im, feature))
        if feature == "texture":
            stat_dict.update(get_grey_texture_features(im, feature))
        if feature == "color_hist":
            stat_dict.update(get_color_hist(im, feature))
        if feature == "summary":
            stat_dict.update(get_summary_stats(im, feature))
    return stat_dict


def get_hog_features(img, feature_name="hog"):
    """Calculate histogram of oriented gradients (hog) features

    Params
    ---------
    img: np.array
        rgb image in uint8 format.
    feature_name: str
        name of feature for string id
    Returns
    -------
    dict of feature values

    """
    hog_dict = {}
    hog_features = sk_image.hog(img)
    for k, hog_feature in enumerate(hog_features):
        hog_dict[f"{feature_name}_{k}"] = hog_feature
    return hog_dict


def get_summary_stats(img, feature, quantiles=[0.9, 0.5, 0.1], mean=False, std=False, channels=[0, 1, 2]):
    """Calculate summary statistics of color channels

    Params
    ---------
    img: np.array
        rgb image in uint8 format.
    qunatiles: list of floats
        Quantiles that are computed
    mean: bool
        Compute mean
    std: bool
        Compute std
    channels: list of ints
        define for which channels histograms are computed

    Returns
    -------
    dict of feature values

    """
    stats = {}
    for c in channels:
        for q in quantiles:
            stats[f'{feature}_quantile_{q}_ch_{c}'] = np.quantile(img[:, :, c], q)
        if mean:
            stats[f'{feature}_mean_ch_{c}'] = np.mean(img[:, :, c], q)
        if std:
            stats[f'{feature}_std_ch_{c}'] = np.std(img[:, :, c], q)
    return stats


def get_color_hist(img, feature, bins=10, channels=[0, 1, 2], v_range=(0, 255)):
    """Compute histogram counts of color channel values

    Params
    ---------
    img: np.array
        rgb image in uint8 format.
    bins: int
        number of binned value intervals
    channels: list of ints
        define for which channels histograms are computed
    v_range: tuple of two ints
        Range on which values are binned.

    Returns
    -------
    dict of feature values

    """
    features = {}
    for c in channels:
        hist = np.histogram(img[:, :, c], bins = 10, range = [0, 255], weights = None, density = False)
        for i, count in enumerate(hist[0]):
            features[f'{feature}_ch_{c}_bin_{i}'] = count
    return features
<<<<<<< HEAD
    
    
def get_grey_texture_features(img, feature, props=['contrast', 'dissimilarity', 'homogeneity', 'correlation', 'ASM'], distances=[1],angles=[0, np.pi/4, np.pi/2, 3*np.pi/4]):
    """Calculate texture features
    
    A grey level co-occurence matrix (GLCM) is computed for different combinations of distance and angle. 
    The distance defines the pixel difference of co occurence. The angle define the direction along which 
    we check for co-occurence. The GLCM includes the number of times that grey-level j occurs at a distance 
    d and at an angle theta from grey-level i.
    From a given GLCM texture features are infered.
    
    Arguments
    ---------
    img: np.array 
=======


def get_grey_texture_features(img, feature, props=['contrast', 'dissimilarity', 'homogeneity', 'correlation', 'ASM'],
                              distances=[1], angles=[0, np.pi / 4, np.pi / 2, 3 * np.pi / 4]):
    """Calculate texture features

    A grey level co-occurence matrix (GLCM) is computed for different combinations of distance and angle.
    The distance defines the pixel difference of co occurence. The angle define the direction along which
    we check for co-occurence. The GLCM includes the number of times that grey-level j occurs at a distance
    d and at an angle theta from grey-level i.
    From a given GLCM texture features are infered.

    Params
    ---------
    img: np.array
>>>>>>> 80aed649
        rgb image in uint8 format.
    props: list of strs
        texture features that are calculated. See `prop` in skimage.feature.greycoprops
    distances: list of ints
<<<<<<< HEAD
        See `distances` in skimage.feature.greycomatrix 
    angles: list of floats
        See `angles` in skimage.feature.greycomatrix 
        
    Returns
    -------
    dict of feature values
    
    """
    features = {}    
    # get grey scale image
    multiplier = [0.299, 0.587, 0.114]
    grey_img = np.dot(img, multiplier).astype(np.uint8)
    
    comatrix = greycomatrix(grey_img, distances=distances, angles=angles, levels=256)
    for p in props:
        tmp_features = greycoprops(comatrix, prop=p)
        for d_idx, d in enumerate(distances):
            for a_idx, a in enumerate(angles):
                features[f'{feature}_{p}_dist_{d}_angle_{a:.2f}'] = tmp_features[d_idx,a_idx]
=======
        See `distances` in skimage.feature.greycomatrix
    angles: list of floats
        See `angles` in skimage.feature.greycomatrix

    Returns
    -------
    dict of feature values

    """
    features = {}
    # get grey scale image
    multiplier = [0.299, 0.587, 0.114]
    grey_img = np.dot(img, multiplier).astype(np.uint8)

    comatrix = greycomatrix(grey_img, distances = distances, angles = angles, levels = 256)
    for p in props:
        tmp_features = greycoprops(comatrix, prop = p)
        for d_idx, d in enumerate(distances):
            for a_idx, a in enumerate(angles):
                features[f'{feature}_{p}_dist_{d}_angle_{a:.2f}'] = tmp_features[d_idx, a_idx]
>>>>>>> 80aed649
    return features<|MERGE_RESOLUTION|>--- conflicted
+++ resolved
@@ -1,4 +1,3 @@
-<<<<<<< HEAD
 from tifffile import imread
 from tqdm import tqdm
 import os
@@ -11,18 +10,6 @@
 from skimage.feature import greycomatrix
 
 from spatial_tools.image.crop import crop_img
-=======
-import numpy as np
-from tifffile import imread
-import os
-from skimage.util import img_as_ubyte
-import pandas as pd
-from spatial_tools.image.manipulate import crop_img
-import skimage.feature as sk_image
-from skimage.feature import greycoprops
-from skimage.feature import greycomatrix
-from tqdm import tqdm
->>>>>>> 80aed649
 
 
 def read_tif(dataset_folder, dataset_name, rescale=True):
@@ -203,22 +190,6 @@
         for i, count in enumerate(hist[0]):
             features[f'{feature}_ch_{c}_bin_{i}'] = count
     return features
-<<<<<<< HEAD
-    
-    
-def get_grey_texture_features(img, feature, props=['contrast', 'dissimilarity', 'homogeneity', 'correlation', 'ASM'], distances=[1],angles=[0, np.pi/4, np.pi/2, 3*np.pi/4]):
-    """Calculate texture features
-    
-    A grey level co-occurence matrix (GLCM) is computed for different combinations of distance and angle. 
-    The distance defines the pixel difference of co occurence. The angle define the direction along which 
-    we check for co-occurence. The GLCM includes the number of times that grey-level j occurs at a distance 
-    d and at an angle theta from grey-level i.
-    From a given GLCM texture features are infered.
-    
-    Arguments
-    ---------
-    img: np.array 
-=======
 
 
 def get_grey_texture_features(img, feature, props=['contrast', 'dissimilarity', 'homogeneity', 'correlation', 'ASM'],
@@ -231,36 +202,13 @@
     d and at an angle theta from grey-level i.
     From a given GLCM texture features are infered.
 
-    Params
-    ---------
-    img: np.array
->>>>>>> 80aed649
+    Arguments
+    ---------
+    img: np.array
         rgb image in uint8 format.
     props: list of strs
         texture features that are calculated. See `prop` in skimage.feature.greycoprops
     distances: list of ints
-<<<<<<< HEAD
-        See `distances` in skimage.feature.greycomatrix 
-    angles: list of floats
-        See `angles` in skimage.feature.greycomatrix 
-        
-    Returns
-    -------
-    dict of feature values
-    
-    """
-    features = {}    
-    # get grey scale image
-    multiplier = [0.299, 0.587, 0.114]
-    grey_img = np.dot(img, multiplier).astype(np.uint8)
-    
-    comatrix = greycomatrix(grey_img, distances=distances, angles=angles, levels=256)
-    for p in props:
-        tmp_features = greycoprops(comatrix, prop=p)
-        for d_idx, d in enumerate(distances):
-            for a_idx, a in enumerate(angles):
-                features[f'{feature}_{p}_dist_{d}_angle_{a:.2f}'] = tmp_features[d_idx,a_idx]
-=======
         See `distances` in skimage.feature.greycomatrix
     angles: list of floats
         See `angles` in skimage.feature.greycomatrix
@@ -281,5 +229,4 @@
         for d_idx, d in enumerate(distances):
             for a_idx, a in enumerate(angles):
                 features[f'{feature}_{p}_dist_{d}_angle_{a:.2f}'] = tmp_features[d_idx, a_idx]
->>>>>>> 80aed649
     return features