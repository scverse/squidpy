--- conflicted
+++ resolved
@@ -4,13 +4,7 @@
 import numpy as np
 from itertools import product, combinations
 import pandas as pd
-<<<<<<< HEAD
 from spatial_tools.graph.build import spatial_connectivity
-=======
-import networkx as nx
-
->>>>>>> fef7ea93
-
 
 def cartesian(arrays, out=None):
     """
@@ -125,7 +119,6 @@
     
     return obs
 
-<<<<<<< HEAD
 def _get_output_symmetrical(df):
     """
     It assures the output is symmetrical given the permutation paired-events that are calculated
@@ -165,8 +158,6 @@
             res.append(df)
     res = pd.concat(res)        
     return(res)
-=======
->>>>>>> fef7ea93
 
 def permutation_test_leiden_pairs(adata: "AnnData",
                             n_permutations: int = 10,
@@ -238,16 +229,8 @@
     df['n.exp'] = mu
     df['sigma'] = sigma
     df.sort_values('z.score', ascending=False)
-    
-<<<<<<< HEAD
-    print(df.shape)
-    df = _get_output_symmetrical(df)
-    print(df.shape)
-    
+    df = _get_output_symmetrical(df)    
     adata.uns[key_added] = df
-=======
-    adata.uns[key_added] = df
-
 
 def cluster_centrality_scores(
         adata: "AnnData",
@@ -368,5 +351,4 @@
         fig.colorbar(cax)
 
         plt.xticks(range(len(interaction_matrix[1])), interaction_matrix[1], size='small')
-        plt.yticks(range(len(interaction_matrix[1])), interaction_matrix[1], size='small')
->>>>>>> fef7ea93
+        plt.yticks(range(len(interaction_matrix[1])), interaction_matrix[1], size='small')