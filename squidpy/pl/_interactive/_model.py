--- conflicted
+++ resolved
@@ -60,15 +60,13 @@
             self.coordinates[:, 0] -= c.y0 - p.y_pre
             self.coordinates[:, 1] -= c.x0 - p.x_pre
 
-<<<<<<< HEAD
+        if not self.adata.n_obs:
+            raise ValueError("No spots were selected. Please ensure that the image contains at least 1 spot.")
+
         if self.container.data.attrs.get("scale", 1) != 1:
             s = self.container.data.attrs["scale"]
             # update coordinates with image scale
             self.coordinates = self.coordinates.copy() * s
             self.spot_diameter = Key.uns.spot_diameter(self.adata, self.spatial_key, self.library_id) * s
-=======
-        if not self.adata.n_obs:
-            raise ValueError("No spots were selected. Please ensure that the image contains at least 1 spot.")
->>>>>>> afea0a80
 
         self.alayer = ALayer(self.adata, is_raw=False, palette=self.palette)