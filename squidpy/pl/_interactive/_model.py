from typing import Optional
from dataclasses import field, dataclass

from anndata import AnnData

import numpy as np

from squidpy.im import ImageContainer  # type: ignore[attr-defined]
<<<<<<< HEAD
=======
from squidpy.im._utils import CropCoords, CropPadding, _NULL_COORDS, _NULL_PADDING
>>>>>>> 04ba5e88
from squidpy.pl._utils import ALayer
from squidpy.im._coords import CropCoords, _NULL_COORDS
from squidpy._constants._constants import Symbol
from squidpy._constants._pkg_constants import Key

__all__ = ["ImageModel"]


@dataclass
class ImageModel:
    """Model which holds the data for interactive visualization."""

    adata: AnnData
    container: ImageContainer
    spatial_key: str = field(default=Key.obsm.spatial, repr=False)
    library_id: Optional[str] = None
    spot_diameter: float = field(default=0, init=False)
    coordinates: np.ndarray = field(init=False, repr=False)
    alayer: ALayer = field(init=False, repr=True)

    palette: Optional[str] = field(default=None, repr=False)
    cmap: str = field(default="viridis", repr=False)
    blending: str = field(default="opaque", repr=False)
    key_added: str = "shapes"
    symbol: Symbol = Symbol.DISC

    def __post_init__(self) -> None:
        self.symbol = Symbol(self.symbol)
        self.coordinates = self.adata.obsm[self.spatial_key][:, ::-1]
        self.library_id = Key.uns.library_id(self.adata, self.spatial_key, self.library_id)
        self.spot_diameter = Key.uns.spot_diameter(self.adata, self.spatial_key, self.library_id)

        s = self.container.data.attrs.get(Key.img.scale, 1)
        if s != 1:
            # update coordinates with image scale
            self.coordinates = self.coordinates * s
            self.spot_diameter *= s

        c: CropCoords = self.container.data.attrs.get(Key.img.coords, _NULL_COORDS)
        p: CropPadding = self.container.data.attrs.get(Key.img.padding, _NULL_PADDING)
        if c != _NULL_COORDS:
            mask = (
                (self.coordinates[:, 0] >= c.y0)
                & (self.coordinates[:, 0] <= c.y1)
                & (self.coordinates[:, 1] >= c.x0)
                & (self.coordinates[:, 1] <= c.x1)
            )

            self.adata = self.adata[mask, :].copy()
            self.coordinates = self.coordinates[mask]
            # shift appropriately
            self.coordinates[:, 0] -= c.y0 - p.y_pre
            self.coordinates[:, 1] -= c.x0 - p.x_pre

        if not self.adata.n_obs:
            raise ValueError("No spots were selected. Please ensure that the image contains at least 1 spot.")

        self.alayer = ALayer(self.adata, is_raw=False, palette=self.palette)<|MERGE_RESOLUTION|>--- conflicted
+++ resolved
@@ -6,12 +6,8 @@
 import numpy as np
 
 from squidpy.im import ImageContainer  # type: ignore[attr-defined]
-<<<<<<< HEAD
-=======
 from squidpy.im._utils import CropCoords, CropPadding, _NULL_COORDS, _NULL_PADDING
->>>>>>> 04ba5e88
 from squidpy.pl._utils import ALayer
-from squidpy.im._coords import CropCoords, _NULL_COORDS
 from squidpy._constants._constants import Symbol
 from squidpy._constants._pkg_constants import Key
 
