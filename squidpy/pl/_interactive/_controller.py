from typing import Any, Dict, Union, Optional
from pathlib import Path

from scanpy import logging as logg
from anndata import AnnData

from pandas.core.dtypes.common import is_categorical_dtype
import numpy as np
import pandas as pd
import xarray as xr

from PyQt5.QtWidgets import QLabel, QGridLayout

from napari import Viewer
from napari.layers import Points, Shapes

from squidpy.im import ImageContainer  # type: ignore[attr-defined]
from squidpy._docs import d
from squidpy._utils import singledispatchmethod
from squidpy.pl._utils import _points_inside_triangles
from squidpy.pl._interactive._view import ImageView
from squidpy.pl._interactive._model import ImageModel
from squidpy.pl._interactive._utils import (
    _is_luminance,
    _get_categorical,
    _position_cluster_labels,
)
from squidpy.pl._interactive._widgets import RangeSlider

# label string: attribute name
_WIDGETS_TO_HIDE = {
    "symbol:": "symbolComboBox",
    "point size:": "sizeSlider",
    "face color:": "faceColorEdit",
    "edge color:": "edgeColorEdit",
    "n-dim:": "ndimCheckBox",
}


@d.dedent
class ImageController:
    """
    Controller class.

    Parameters
    ----------
    %(adata)s
    %(img_container)s
    """

    def __init__(self, adata: AnnData, img: ImageContainer, **kwargs: Any):
        self._model = ImageModel(adata=adata, container=img, **kwargs)
        self._view = ImageView(model=self.model, controller=self)

        self.view._init_UI()

    def add_image(self, layer: str) -> bool:
        """
        Add a new :mod:`napari` image layer.

        Parameters
        ----------
        layer
            Layer in the underlying's :class:`ImageContainer` which contains the image.

        Returns
        -------
        `True` if the layer has been added, otherwise `False`.
        """
        if layer in self.view.layernames:
            self._handle_already_present(layer)
            return False

        if self.model.container.data[layer].attrs.get("segmentation", False):
            return self.add_labels(layer)

        img: xr.DataArray = self.model.container.data[layer].transpose("y", "x", ...)
        # TODO: uncomment me once z-axis is available
<<<<<<< HEAD
        # img: np.ndarray = self.model.container.data[layer].transpose("z", "y", "x", ....).values
=======
        # img: np.ndarray = self.model.container.data[layer].transpose("z", "y", "x", ....)
>>>>>>> 2bfb439c
        if img.shape[-1] > 4:
            logg.warning(f"Unable to show image of shape `{img.shape}`, too many dimensions")
            return False

        luminance = img.attrs.get("luminance", None)
        if luminance is None:
            logg.debug("Automatically determining whether image is a luminance image")
<<<<<<< HEAD
            luminance = _is_luminance(img.values)
=======
            luminance = _is_luminance(img.data)
>>>>>>> 2bfb439c
        if luminance:
            img = img.transpose(..., "y", "x")  # channels first

        logg.info(f"Creating image `{layer}` layer")
        self.view.viewer.add_image(
<<<<<<< HEAD
            img.values,
=======
            img.data,
>>>>>>> 2bfb439c
            name=layer,
            rgb=not luminance,
            colormap=self.model.cmap if luminance or (img.shape[2] > 1) else "gray",
            blending=self.model.blending,
            multiscale=np.prod(img.shape[:2]) > (2 ** 16) ** 2,
        )

        return True

    def add_labels(self, layer: str) -> bool:
        """
        Add a new :mod:`napari` labels layer.

        Parameters
        ----------
        layer
            Layer in the underlying's :class:`ImageContainer` which contains the labels image.

        Returns
        -------
        `True` if the layer has been added, otherwise `False`.
        """
<<<<<<< HEAD
        img: np.ndarray = self.model.container.data[layer].transpose(..., "y", "x").values
=======
        img: xr.DataArray = self.model.container.data[layer].transpose(..., "y", "x")
>>>>>>> 2bfb439c
        if img.ndim > 4:
            logg.warning(f"Unable to show image of shape `{img.shape}`, too many dimensions")
            return False

        if img.ndim == 4 and img.shape[0] > 1 and img.shape[1] > 1:
            # multiple stacks and multiple channels is not allowed
            logg.warning(
                f"Unable to create labels layer of shape `{img.shape}`, " f"both z- and channel-dimension are too large"
            )
            return False

        if not np.issubdtype(img.dtype, np.integer):
            # could also return to `add_images` and render it as image
<<<<<<< HEAD
            logg.warning(f"Expected label image to be a subtype of `numpy.integer`, " f"found `{img.dtype}`")
            return False

        img = np.squeeze(img)

        logg.info(f"Creating label `{layer}` layer")
        self.view.viewer.add_labels(
            img,
=======
            logg.warning(f"Expected label image to be a subtype of `numpy.integer`, found `{img.dtype}`")
            return False

        logg.info(f"Creating label `{layer}` layer")
        self.view.viewer.add_labels(
            img.data[..., :, :],
>>>>>>> 2bfb439c
            name=layer,
            multiscale=np.prod(img.shape[:2]) > (2 ** 16) ** 2,
        )

        return True

    def add_points(self, vec: Union[np.ndarray, pd.Series], layer_name: str, key: Optional[str] = None) -> bool:
        """
        Add a new :mod:`napari` points layer.

        Parameters
        ----------
        vec
            Values to plot. If :class:`pandas.Series`, it is expected to be categorical.
        layer_name
            Name of the layer to add.
        key
            Key from :attr:`anndata.AnnData.obs` from where the data was taken from.
            Only used when ``vec`` is :class:`pandas.Series`.

        Returns
        -------
        `True` if the layer has been added, otherwise `False`.
        """
        if layer_name in self.view.layernames:
            self._handle_already_present(layer_name)
            return False

        logg.info(f"Creating point `{layer_name}` layer")
        properties = self._get_points_properties(vec, key=key)
        layer: Points = self.view.viewer.add_points(
            self.model.coordinates,
            name=layer_name,
            size=self.model.spot_diameter,
            opacity=1,
            edge_width=1,
            blending=self.model.blending,
            face_colormap=self.model.cmap,
            edge_colormap=self.model.cmap,
            symbol=self.model.symbol.v,
            **properties,
        )
        # https://github.com/napari/napari/issues/2019
        # TODO: uncomment the 2 lines below once a solution is found for contrasting colors
        # we could use the selected points where the cluster labels are position as a black BG
        # layer._text._color = properties["colors"]
        # layer._text.events.color()
        self._hide_points_controls(layer, is_categorical=is_categorical_dtype(vec))

        layer.editable = False
        layer.events.select.connect(self._move_layer_to_front)

        return True

    def export(self, _: Viewer) -> None:
        """Export shapes into :class:`AnnData` object."""
        for layer in self.view.layers:
            if not isinstance(layer, Shapes) or not layer.selected:
                continue
            if not len(layer.data):
                logg.warning(f"Shape layer `{layer.name}` has no visible shapes")
                continue

            key = f"{layer.name}_{self.model.key_added}"

            logg.info(f"Adding `adata.obs[{key!r}]`\n       `adata.uns[{key!r}]['meshes']`")
            self._save_shapes(layer, key=key)
            self._update_obs_items(key)

    def show(self, restore: bool = False) -> None:
        """
        Launch the :class:`napari.Viewer`.

        Parameters
        ----------
        restore
            Whether to reinitialize the GUI after it has been destroyed.

        Returns
        -------
        Nothing, just launches the viewer.
        """
        try:
            self.view.viewer.show()
        except RuntimeError:
            if restore:
                self.view._init_UI()
                self.view.viewer.show()
            else:
                logg.error("The viewer has already been closed. Try specifying `restore=True`")

    @d.get_full_description(base="cont_close")
    def close(self) -> None:
        """Close the :class:`napari.Viewer` or do nothing, if it's already closed."""
        try:
            self.view.viewer.close()
        except RuntimeError:
            pass

    def screenshot(self, path: Optional[Union[str, Path]] = None) -> np.ndarray:
        """
        Take a screenshot of the viewer's canvas.

        Parameters
        ----------
        path
            Path where to save the screenshot. If `None`, don't save it.

        Returns
        -------
        Screenshot as an RGB array of shape ``(height, width, 3)``.
        """
        return np.asarray(self.view.viewer.screenshot(path, canvas_only=True))

    def _handle_already_present(self, layer_name: str) -> None:
        logg.debug(f"Layer `{layer_name}` is already loaded")
        self.view.layers.unselect_all()
        self.view.layers[layer_name].selected = True

    def _move_layer_to_front(self, event: Any) -> None:
        layer = event.source
        if not layer.visible:
            return

        try:
            index = self.view.layers.index(layer)
        except ValueError:
            return

        self.view.layers.move(index, -1)

    def _save_shapes(self, layer: Shapes, key: str) -> None:
        shape_list = layer._data_view
        triangles = shape_list._mesh.vertices[shape_list._mesh.displayed_triangles]

        self.model.adata.obs[key] = pd.Categorical(_points_inside_triangles(self.model.coordinates, triangles))
        self.model.adata.uns[key] = {"meshes": layer.data.copy()}

    def _update_obs_items(self, key: str) -> None:
        self.view._obs_widget.addItems(key)
        if key in self.view.layernames:
            # update already present layer
            layer = self.view.layers[key]
            layer.face_color = _get_categorical(self.model.adata, key)
            layer._update_thumbnail()
            layer.refresh_colors()

    @singledispatchmethod
    def _get_points_properties(self, vec: Union[np.ndarray, pd.Series]) -> Dict[str, Any]:
        raise NotImplementedError(type(vec))

    @_get_points_properties.register(np.ndarray)
    def _(self, vec: np.ndarray, **_) -> Dict[str, Any]:
        return {
            "text": None,
            "face_color": "value",
            "properties": {"value": vec},
            "metadata": {"perc": (0, 100), "data": vec, "minmax": (np.nanmin(vec), np.nanmax(vec))},
        }

    @_get_points_properties.register(pd.Series)  # type: ignore[no-redef]
    def _(self, vec: pd.Series, key: str) -> Dict[str, Any]:
        face_color = _get_categorical(self.model.adata, key=key, palette=self.model.palette, vec=vec)
        return {
            "text": {"text": "{clusters}", "size": 24, "color": "white", "anchor": "center"},
            "face_color": face_color,
            "properties": _position_cluster_labels(self.model.coordinates, vec, face_color),
            "metadata": None,
        }

    def _hide_points_controls(self, layer: Points, is_categorical: bool) -> None:
        try:
            # shouldn't happen
            points_controls = self.view.viewer.window.qt_viewer.controls.widgets[layer]
        except KeyError:
            return

        gl: QGridLayout = points_controls.grid_layout

        labels = {}
        for i in range(gl.count()):
            item = gl.itemAt(i).widget()
            if isinstance(item, QLabel):
                labels[item.text()] = item

        label_key, widget = "", None
        # remove all widgets which can modify the layer
        for label_key, widget_name in _WIDGETS_TO_HIDE.items():
            widget = getattr(points_controls, widget_name, None)
            if label_key in labels and widget is not None:
                widget.setHidden(True)
                labels[label_key].setHidden(True)

        if not is_categorical:  # add the slider
            idx = gl.indexOf(widget)
            row, *_ = gl.getItemPosition(idx)

            slider = RangeSlider(
                layer=layer,
                colorbar=self.view._colorbar,
                initial_values=(0, 100),
                data_range=(0, 100),
                step_size=0.01,
                collapsible=False,
            )
            slider.valuesChanged.emit((0, 100))

            gl.replaceWidget(labels[label_key], QLabel("percentile:"))
            gl.replaceWidget(widget, slider)

    @property
    def view(self) -> ImageView:
        """View managed by this controller."""
        return self._view

    @property
    def model(self) -> ImageModel:
        """Model managed by this controller."""
        return self._model<|MERGE_RESOLUTION|>--- conflicted
+++ resolved
@@ -74,39 +74,27 @@
         if self.model.container.data[layer].attrs.get("segmentation", False):
             return self.add_labels(layer)
 
-        img: xr.DataArray = self.model.container.data[layer].transpose("y", "x", ...)
-        # TODO: uncomment me once z-axis is available
-<<<<<<< HEAD
-        # img: np.ndarray = self.model.container.data[layer].transpose("z", "y", "x", ....).values
-=======
-        # img: np.ndarray = self.model.container.data[layer].transpose("z", "y", "x", ....)
->>>>>>> 2bfb439c
+        img: xr.DataArray = self.model.container.data[layer].transpose("z", "y", "x", ...)
         if img.shape[-1] > 4:
             logg.warning(f"Unable to show image of shape `{img.shape}`, too many dimensions")
             return False
 
+        # TODO: maybe remove
         luminance = img.attrs.get("luminance", None)
         if luminance is None:
             logg.debug("Automatically determining whether image is a luminance image")
-<<<<<<< HEAD
-            luminance = _is_luminance(img.values)
-=======
             luminance = _is_luminance(img.data)
->>>>>>> 2bfb439c
         if luminance:
-            img = img.transpose(..., "y", "x")  # channels first
+            img = img.transpose(..., "y", "x" "z")  # channels first
 
         logg.info(f"Creating image `{layer}` layer")
         self.view.viewer.add_image(
-<<<<<<< HEAD
-            img.values,
-=======
             img.data,
->>>>>>> 2bfb439c
             name=layer,
             rgb=not luminance,
             colormap=self.model.cmap if luminance or (img.shape[2] > 1) else "gray",
             blending=self.model.blending,
+            # TODO: fixme (luminance)
             multiscale=np.prod(img.shape[:2]) > (2 ** 16) ** 2,
         )
 
@@ -125,11 +113,7 @@
         -------
         `True` if the layer has been added, otherwise `False`.
         """
-<<<<<<< HEAD
-        img: np.ndarray = self.model.container.data[layer].transpose(..., "y", "x").values
-=======
         img: xr.DataArray = self.model.container.data[layer].transpose(..., "y", "x")
->>>>>>> 2bfb439c
         if img.ndim > 4:
             logg.warning(f"Unable to show image of shape `{img.shape}`, too many dimensions")
             return False
@@ -143,23 +127,13 @@
 
         if not np.issubdtype(img.dtype, np.integer):
             # could also return to `add_images` and render it as image
-<<<<<<< HEAD
-            logg.warning(f"Expected label image to be a subtype of `numpy.integer`, " f"found `{img.dtype}`")
-            return False
-
-        img = np.squeeze(img)
+            logg.warning(f"Expected label image to be a subtype of `numpy.integer`, found `{img.dtype}`")
+            return False
 
         logg.info(f"Creating label `{layer}` layer")
-        self.view.viewer.add_labels(
-            img,
-=======
-            logg.warning(f"Expected label image to be a subtype of `numpy.integer`, found `{img.dtype}`")
-            return False
-
-        logg.info(f"Creating label `{layer}` layer")
+        # TODO: this needs to be fixed (multiscale) + img.shape
         self.view.viewer.add_labels(
             img.data[..., :, :],
->>>>>>> 2bfb439c
             name=layer,
             multiscale=np.prod(img.shape[:2]) > (2 ** 16) ** 2,
         )
