--- conflicted
+++ resolved
@@ -550,11 +550,7 @@
     if method is not None:
         row_order, col_order, _, col_link = _dendrogram(adata.X, method, optimal_ordering=adata.n_obs <= 1500)
     else:
-<<<<<<< HEAD
-        row_order = col_order = np.arange(len(adata.uns[Key.uns.colors(key)]))  # type: ignore[assignment]
-=======
         row_order = col_order = np.arange(len(adata.uns[Key.uns.colors(key)])).tolist()
->>>>>>> 0cd835db
 
     row_order = row_order[::-1]
     row_labels = adata.obs[key][row_order]
