"""The plotting module.."""
from squidpy.pl._graph import (
    plot_ripley_k,
    spatial_graph,
    nhood_enrichment,
    centrality_scores,
    interaction_matrix,
)
<<<<<<< HEAD
from ._image import plot_segmentation
from ._utils import extract
from ._ligrec import ligrec
from ._interactive import interactive
=======
from squidpy.pl._image import plot_segmentation
from squidpy.pl._utils import extract
from squidpy.pl._ligrec import ligrec
>>>>>>> 8c228bb1
<|MERGE_RESOLUTION|>--- conflicted
+++ resolved
@@ -6,13 +6,7 @@
     centrality_scores,
     interaction_matrix,
 )
-<<<<<<< HEAD
-from ._image import plot_segmentation
-from ._utils import extract
-from ._ligrec import ligrec
-from ._interactive import interactive
-=======
 from squidpy.pl._image import plot_segmentation
 from squidpy.pl._utils import extract
 from squidpy.pl._ligrec import ligrec
->>>>>>> 8c228bb1
+from squidpy.pl._interactive import interactive