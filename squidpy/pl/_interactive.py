--- conflicted
+++ resolved
@@ -151,23 +151,15 @@
                     # TODO: maybe add some policy in __init__: categorical would be always opaque
                     blending="additive",
                 )
-<<<<<<< HEAD
-                # layer.selected = False
-=======
                 layer.editable = False
                 layer.selected = False
->>>>>>> ddbacbd3
 
                 # if it's categorical, remove the slider from bottom
                 if is_categorical:
                     layer.events.select.connect(lambda e: slider.setVisible(False))
 
-<<<<<<< HEAD
-            # layer.selected = True
-=======
             if layer is not None:
                 layer.selected = True
->>>>>>> ddbacbd3
 
         @magicgui(call_button="Select gene")
         def get_gene_layer(items=None) -> None:
