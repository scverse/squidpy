--- conflicted
+++ resolved
@@ -97,14 +97,14 @@
 
 
 @unique
-<<<<<<< HEAD
 class InferDimensions(ModeEnum):
     DEFAULT = "default"
     PREFER_CHANNELS = "prefer_channels"
     PREFER_Z = "prefer_z"
-=======
-class RipleyStat(ModeEnum):  # noqa: D101
+
+
+@unique
+class RipleyStat(ModeEnum):
     F = "F"
     G = "G"
-    L = "L"
->>>>>>> c1413657
+    L = "L"