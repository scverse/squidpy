--- conflicted
+++ resolved
@@ -176,11 +176,7 @@
 
     perms = parallelize(
         _nhood_enrichment_helper,
-<<<<<<< HEAD
-        collection=np.arange(n_perms),  # type: ignore[arg-type]
-=======
         collection=np.arange(n_perms).tolist(),
->>>>>>> 0cd835db
         extractor=np.vstack,
         n_jobs=n_jobs,
         backend=backend,
@@ -336,6 +332,7 @@
 
     g_data = g.data if weights else np.broadcast_to(1, shape=len(g.data))
     dtype = int if pd.api.types.is_bool_dtype(g.dtype) or pd.api.types.is_integer_dtype(g.dtype) else float
+    output = np.zeros((n_cats, n_cats), dtype=dtype)  # type: ignore[var-annotated]
     output = np.zeros((n_cats, n_cats), dtype=dtype)  # type: ignore[var-annotated]
 
     _interaction_matrix(g_data, g.indices, g.indptr, cats.cat.codes.to_numpy(), output)
