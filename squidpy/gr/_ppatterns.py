--- conflicted
+++ resolved
@@ -169,11 +169,7 @@
     %(n_perms)s
          If `None`, only p-values under normality assumption are computed.
     two_tailed
-<<<<<<< HEAD
-        If true, p-values are two-tailed, otherwise they are one-tailed.
-=======
-        If true, `'pval_norm'` is two-tailed, otherwise it is one-tailed.
->>>>>>> 40d5eba3
+        If `True`, p-values are two-tailed, otherwise they are one-tailed.
     %(corr_method)s
     layer
         Layer in :attr:`anndata.AnnData.layers` to use. If `None`, use :attr:`anndata.AnnData.X`.
