--- conflicted
+++ resolved
@@ -13,18 +13,15 @@
 
 import networkx as nx
 
-from squidpy._docs import d
-<<<<<<< HEAD
+from squidpy._docs import d, inject_docs
+from squidpy._utils import Signal, SigQueue, parallelize, _get_n_cores
 from squidpy.gr._utils import (
     _save_data,
     _assert_positive,
     _assert_categorical_obs,
     _assert_connectivity_key,
 )
-=======
-from squidpy._utils import Signal, SigQueue, parallelize, _get_n_cores
 from squidpy.constants._constants import Centrality
->>>>>>> 8436c66f
 from squidpy.constants._pkg_constants import Key
 
 dt = nt.uint32  # data type aliases (both for numpy and numba should match)
@@ -179,16 +176,12 @@
 
 
 @d.dedent
-# @inject_docs(key=Key.obsp.spatial_conn(), c=Centrality)
+@inject_docs(c=Centrality)
 def centrality_scores(
     adata: AnnData,
     cluster_key: str,
-<<<<<<< HEAD
+    score: Union[str, Sequence[str], None] = None,
     connectivity_key: Optional[str] = None,
-=======
-    centrality: Union[str, Sequence[str], None] = None,
-    connectivity_key: Optional[str] = Key.obsp.spatial_conn(),
->>>>>>> 8436c66f
     copy: bool = False,
     n_jobs: Optional[int] = None,
     backend: str = "loky",
@@ -203,19 +196,15 @@
     Parameters
     ----------
     %(adata)s
-<<<<<<< HEAD
-    %(cluster_key)s
-=======
     cluster_key
         Cluster key in :attr:`anndata.AnnData.obs`.
-    centrality
+    score
         Centrality measures as described in :class:`networkx.algorithms.centrality`.\
         if `None`, computes all. Available centralities:
         Available centralities are the following:
             - `{c.CLOSENESS.s!r}`
             - `{c.CLUSTERING.s!r}`
             - `{c.DEGREE.s!r}`
->>>>>>> 8436c66f
     %(conn_key)s
     %(copy)s
     %(parallelize)s
@@ -234,42 +223,14 @@
         - :attr:`anndata.AnnData.uns` ``['{cluster_key}_centrality_scores']`` - the centrality scores,
           as mentioned above.
     """
-<<<<<<< HEAD
     connectivity_key = Key.obsp.spatial_conn(connectivity_key)
     _assert_categorical_obs(adata, cluster_key)
     _assert_connectivity_key(adata, connectivity_key)
 
-    graph = nx.from_scipy_sparse_matrix(adata.obsp[connectivity_key])
-    clusters = adata.obs[cluster_key].unique()
-
-    degree_centrality = []
-    clustering_coefficient = []
-    betweenness_centrality = []
-    closeness_centrality = []
-
-    for c in clusters:
-        cluster_node_idx = np.where(adata.obs[cluster_key] == c)[0]
-        subgraph = graph.subgraph(cluster_node_idx)
-=======
-    if cluster_key not in adata.obs_keys():
-        raise ValueError(
-            f"`cluster_key` {cluster_key!r} not recognized. Choose a different key referring to a cluster in .obs."
-        )
-    if not is_categorical_dtype(adata.obs[cluster_key]):
-        raise TypeError(
-            f"Expected `adata.obs[{cluster_key}]` to be `categorical`, "
-            f"found `{infer_dtype(adata.obs[cluster_key])}`."
-        )
-
-    # TODO: unify error messages
-    if connectivity_key not in adata.obsp:
-        raise KeyError("Choose a different `connectivity_key` or run first `squidpy.gr.spatial_neighbors()`.")
-
-    if isinstance(centrality, (str, Centrality)):
-        centrality = [centrality]
-    elif centrality is None:
+    if isinstance(score, (str, Centrality)):
+        centrality = [score]
+    elif score is None:
         centrality = [c.s for c in Centrality]
->>>>>>> 8436c66f
 
     centralities = [Centrality(c) for c in centrality]
 
@@ -278,20 +239,6 @@
 
     graph = nx.from_scipy_sparse_matrix(adata.obsp[connectivity_key])
 
-<<<<<<< HEAD
-        betweenness = nx.betweenness_centrality(subgraph)
-        betweenness_centrality.append(sum(betweenness.values()))
-
-    df = pd.DataFrame(
-        {
-            cluster_key: clusters,
-            "degree_centrality": degree_centrality,
-            "clustering_coefficient": clustering_coefficient,
-            "closeness_centrality": closeness_centrality,
-            "betweenness_centrality": betweenness_centrality,
-        }
-    )
-=======
     cat = adata.obs[cluster_key].cat.categories.values
     clusters = adata.obs[cluster_key].values
 
@@ -318,7 +265,6 @@
         res_list.append(df)
 
     df = pd.concat(res_list, axis=1)
->>>>>>> 8436c66f
 
     if copy:
         return df
