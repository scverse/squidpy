"""Functions for building gr from spatial coordinates."""
from typing import Tuple, Union, Optional
from itertools import chain
import warnings

from scanpy import logging as logg
from anndata import AnnData

from numba import njit
from scipy.sparse import spmatrix, csr_matrix, isspmatrix_csr, SparseEfficiencyWarning
from scipy.spatial import Delaunay
from sklearn.neighbors import NearestNeighbors
from sklearn.metrics.pairwise import cosine_similarity, euclidean_distances
import numpy as np

from squidpy._docs import d, inject_docs
from squidpy.gr._utils import _save_data, _assert_positive, _assert_spatial_basis
from squidpy._constants._constants import CoordType, Transform
from squidpy._constants._pkg_constants import Key

__all__ = ["spatial_neighbors"]


@d.dedent
@inject_docs(t=Transform, c=CoordType)
def spatial_neighbors(
    adata: AnnData,
    spatial_key: str = Key.obsm.spatial,
    coord_type: Optional[Union[str, CoordType]] = None,
    n_rings: int = 1,
    neigh_grid: int = 6,
    n_neigh: int = 6,
    delaunay: bool = False,
    radius: Optional[float] = None,
    transform: Optional[Union[str, Transform]] = None,
    set_diag: bool = False,
    key_added: Optional[str] = None,
) -> None:
    """
    Create a graph from spatial coordinates.

    Parameters
    ----------
    %(adata)s
    %(spatial_key)s
    coord_type
        Type of coordinate system. Valid options are:

            - `{c.GRID!r}` - grid coordinates.
            - `{c.GENERIC!r}` - generic coordinates.

        If `None`, use `{c.GRID!r}` if ``spatial_key`` is present in :attr:`anndata.AnnData.uns`,
        with `neigh_grid=6` (Visium), otherwise use `{c.GENERIC!r}`.
    n_rings
        Number of rings of neighbors for grid data. The argument is used if `coord_type={c.GRID!r}`.
    neigh_grid
        Number of neighboring tiles in a grid. The argument is used if `coord_type={c.GRID!r}`.
    n_neigh
        Number of neighborhoods to consider for non-grid data. The argument is used if `coord_type={c.GENERIC!r}`.
    delaunay
        Whether to compute the graph from Delaunay triangulation. The argument is used if `coord_type={c.GENERIC!r}`.
    radius
        Radius of neighbors for non-grid data. The argument is used if `coord_type={c.GENERIC!r}`.
    transform
        Type of adjacency matrix transform. Valid options are:

            - `{t.SPECTRAL.s!r}` - spectral transformation of the adjacency matrix.
            - `{t.COSINE.s!r}` - cosine transformation of the adjacency matrix.
            - `{t.NONE.v}` - no transformation of the adjacency matrix.
    set_diag
        Whether to set the diagonal to 1.0.
    key_added
        Key which controls where the results are saved.

    Returns
    -------
    Modifies the ``adata`` with the following keys:

        - :attr:`anndata.AnnData.obsp` ``['{{key_added}}_connectivities']`` - spatial connectivity matrix.
        - :attr:`anndata.AnnData.obsp` ``['{{key_added}}_distances']`` - spatial distances matrix.
        - :attr:`anndata.AnnData.uns`  ``['{{key_added}}']`` - spatial neighbors dictionary.
    """
    _assert_positive(n_rings, name="n_rings")
    _assert_positive(n_neigh, name="n_neigh")
    _assert_positive(neigh_grid, name="neigh_grid")
    _assert_spatial_basis(adata, spatial_key)

    transform = Transform.NONE if transform is None else Transform(transform)
    if coord_type is None:
        coord_type = CoordType.GRID if Key.uns.spatial in adata.uns else CoordType.GENERIC
    else:
        coord_type = CoordType(coord_type)

    start = logg.info(f"Creating graph using `{coord_type}` coordinates and `{transform}` transform")

    coords = adata.obsm[spatial_key]
    if coord_type == CoordType.GRID:
        if n_rings > 1:
            Adj: csr_matrix = _build_connectivity(
<<<<<<< HEAD
                coords,
                n_neighbors=neigh_grid,
                neigh_correct=True,
                set_diag=True,
                delaunay=delaunay,
                return_distance=False,
=======
                coords, 6, neigh_correct=True, set_diag=True, delaunay=delaunay, set_diag=set_diag, return_distance=False
>>>>>>> 58fa904c
            )
            Res = Adj
            Walk = Adj
            for i in range(n_rings - 1):
                Walk = Walk @ Adj
                with warnings.catch_warnings():
                    warnings.simplefilter("ignore", SparseEfficiencyWarning)
                    Walk[Res.nonzero()] = 0.0
                Walk.eliminate_zeros()
                Walk.data[:] = i + 2.0
                Res = Res + Walk
            Adj = Res
            Adj.setdiag(0.0)
            Adj.eliminate_zeros()

            Dst = Adj.copy()
            Adj.data[:] = 1.0
        else:
<<<<<<< HEAD
            Adj = _build_connectivity(coords, n_neighbors=neigh_grid, neigh_correct=True, delaunay=delaunay)
            Dst = Adj.copy()

    elif coord_type == CoordType.GENERIC:
        Adj, Dst = _build_connectivity(
            coords, n_neighbors=n_neigh, radius=radius, delaunay=delaunay, return_distance=True
=======
            Adj = _build_connectivity(coords, 6, neigh_correct=True, delaunay=delaunay, set_diag=set_diag)
            Dst = None

    elif coord_type == CoordType.GENERIC:
        Adj, Dst = _build_connectivity(
            coords, n_neigh, radius, delaunay=delaunay, set_diag=set_diag, return_distance=True
>>>>>>> 58fa904c
        )
    else:
        raise NotImplementedError(coord_type)

    # check transform
    if transform == Transform.SPECTRAL:
        Adj = _transform_a_spectral(Adj)
    elif transform == Transform.COSINE:
        Adj = _transform_a_cosine(Adj)
    elif transform == Transform.NONE:
        pass
    else:
        raise NotImplementedError(f"Transform `{transform}` is not yet implemented.")

    neighs_key = Key.uns.spatial_neighs(key_added)
    conns_key = Key.obsp.spatial_conn(key_added)
    dists_key = Key.obsp.spatial_dist(key_added)

    neighbors_dict = {
        "connectivities_key": conns_key,
        "params": {"n_neighbors": n_neigh, "coord_type": coord_type.v, "radius": radius, "transform": transform.v},
        "distances_key": dists_key,
    }

    _save_data(adata, attr="obsp", key=conns_key, data=Adj)
    _save_data(adata, attr="obsp", key=dists_key, data=Dst, prefix=False)
    _save_data(adata, attr="uns", key=neighs_key, data=neighbors_dict, prefix=False, time=start)


def _build_connectivity(
    coords: np.ndarray,
    n_neighbors: int,
    radius: Optional[float] = None,
    delaunay: bool = False,
    neigh_correct: bool = False,
    set_diag: bool = False,
    return_distance: bool = False,
) -> Union[Tuple[csr_matrix, csr_matrix], csr_matrix]:
    """Build connectivity matrix from spatial coordinates."""
    N = coords.shape[0]

    dists_m = None
    if delaunay:
        tri = Delaunay(coords)
        col_lst = []
        row_lst = []
        dists_lst = []
        for i in np.arange(N):
            idx = np.argwhere(i == tri.simplices)[:, 0]
            idx_col = np.unique(np.setdiff1d(tri.simplices[idx.squeeze(), ...], i)).tolist()
            col_lst.append(idx_col)
            row_lst.append(np.repeat(i, len(idx_col)))
            dists_lst.append(
                euclidean_distances(
                    coords[idx_col, :],
                    coords[np.newaxis, i, :],
                )
            )

        col_indices = np.array(list(chain(*col_lst)))
        row_indices = np.array(list(chain(*row_lst)))
        dists = np.array(list(chain(*dists_lst))).squeeze()

    else:
        tree = NearestNeighbors(n_neighbors=n_neighbors, radius=radius or 1, metric="euclidean")
        tree.fit(coords)
        if radius is not None:
            results = tree.radius_neighbors()
            dists = np.concatenate(results[0])
            row_indices = np.concatenate(results[1])
            lengths = [len(x) for x in results[1]]
            col_indices = np.repeat(np.arange(N), lengths)

        else:
            results = tree.kneighbors()
            dists, row_indices = (result.reshape(-1) for result in results)
            col_indices = np.repeat(np.arange(N), n_neighbors or 6)
            if neigh_correct:
                dist_cutoff = np.median(dists) * 1.3  # There's a small amount of sway
                mask = dists < dist_cutoff
                row_indices, col_indices = row_indices[mask], col_indices[mask]
                dists = dists[mask]

    if return_distance:
        dists_m = csr_matrix((dists, (row_indices, col_indices)), shape=(N, N))

    if set_diag:
        row_indices = np.concatenate((row_indices, np.arange(N)))
        col_indices = np.concatenate((col_indices, np.arange(N)))

    conns_m = csr_matrix((np.ones(len(row_indices)), (row_indices, col_indices)), shape=(N, N))

    return (conns_m, dists_m) if return_distance else conns_m


@njit
def outer(indices: np.ndarray, indptr: np.ndarray, degrees: np.ndarray) -> np.ndarray:
    res = np.empty_like(indices, dtype=np.float64)
    start = 0
    for i in range(len(indptr) - 1):
        ixs = indices[indptr[i] : indptr[i + 1]]
        res[start : start + len(ixs)] = degrees[i] * degrees[ixs]
        start += len(ixs)

    return res


def _transform_a_spectral(a: spmatrix) -> spmatrix:
    if not isspmatrix_csr(a):
        a = a.tocsr()
    degrees = np.squeeze(np.array(np.sqrt(1.0 / a.sum(axis=0))))

    a = a.multiply(outer(a.indices, a.indptr, degrees))
    a.eliminate_zeros()

    return a


def _transform_a_cosine(a: spmatrix) -> spmatrix:
    return cosine_similarity(a, dense_output=False)<|MERGE_RESOLUTION|>--- conflicted
+++ resolved
@@ -97,16 +97,12 @@
     if coord_type == CoordType.GRID:
         if n_rings > 1:
             Adj: csr_matrix = _build_connectivity(
-<<<<<<< HEAD
                 coords,
                 n_neighbors=neigh_grid,
                 neigh_correct=True,
                 set_diag=True,
                 delaunay=delaunay,
                 return_distance=False,
-=======
-                coords, 6, neigh_correct=True, set_diag=True, delaunay=delaunay, set_diag=set_diag, return_distance=False
->>>>>>> 58fa904c
             )
             Res = Adj
             Walk = Adj
@@ -125,21 +121,14 @@
             Dst = Adj.copy()
             Adj.data[:] = 1.0
         else:
-<<<<<<< HEAD
-            Adj = _build_connectivity(coords, n_neighbors=neigh_grid, neigh_correct=True, delaunay=delaunay)
+            Adj = _build_connectivity(
+                coords, n_neighbors=neigh_grid, neigh_correct=True, delaunay=delaunay, set_diag=set_diag
+            )
             Dst = Adj.copy()
 
     elif coord_type == CoordType.GENERIC:
         Adj, Dst = _build_connectivity(
-            coords, n_neighbors=n_neigh, radius=radius, delaunay=delaunay, return_distance=True
-=======
-            Adj = _build_connectivity(coords, 6, neigh_correct=True, delaunay=delaunay, set_diag=set_diag)
-            Dst = None
-
-    elif coord_type == CoordType.GENERIC:
-        Adj, Dst = _build_connectivity(
-            coords, n_neigh, radius, delaunay=delaunay, set_diag=set_diag, return_distance=True
->>>>>>> 58fa904c
+            coords, n_neighbors=n_neigh, radius=radius, delaunay=delaunay, return_distance=True, set_diag=set_diag
         )
     else:
         raise NotImplementedError(coord_type)
