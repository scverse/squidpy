--- conflicted
+++ resolved
@@ -246,7 +246,6 @@
     else:
         raise NotImplementedError(model_group)
 
-<<<<<<< HEAD
     img_id_new = "segmented_" + model_group.s if key_added is None else key_added
 
     # segment crops
@@ -258,11 +257,6 @@
         ycoord.append(y)
         crops.append(segmentation_model.segment(crop[img_id][{channel_id: channel_idx}].values, **model_kwargs))
 
-=======
-    crops, xcoord, ycoord = img.crop_equally(xs=xs, ys=ys, img_id=img_id)
-    channel_slice = slice(0, crops[0].channels.shape[0]) if channel_idx is None else channel_idx
-    crops = [segmentation_model.segment(x[{"channels": channel_slice}].values, **model_kwargs) for x in crops]
->>>>>>> e339bcd9
     # By convention, segments are numbered from 1..number of segments within each crop.
     # Next, we have to account for that before merging the crops so that segments are not confused.
     # TODO use overlapping crops to not create confusion at boundaries
@@ -276,7 +270,7 @@
 
     img_segmented = ImageContainer.uncrop_img(crops=crops, x=xcoord, y=ycoord, shape=img.shape)
     if copy:
-        return img_segmented
+        return img_segmented  # type: ignore[no-any-return]
     else:
         # add segmented image to img
         img.add_img(img=img_segmented[img_id_new], img_id=img_id_new)
