"""Functions exposed: segment(), evaluate_nuclei_segmentation()."""

from types import MappingProxyType
from typing import Any, List, Union, Mapping, Optional
import abc

import anndata

import numpy as np
import xarray as xr

import skimage

from squidpy._docs import d, inject_docs
from squidpy.im.crop import uncrop_img
from squidpy.im.object import ImageContainer
from squidpy.constants._constants import SegmentationBackend
<<<<<<< HEAD
from .object import ImageContainer
=======
>>>>>>> 8c228bb1


# TODO: dead code?
def evaluate_nuclei_segmentation(adata, copy: bool = False, **kwargs) -> Union[anndata.AnnData, None]:
    """
    Perform basic nuclei segmentation evaluation.

    Metrics on H&E signal in segments vs outside.

    Attrs:
        adata:
        copy:
        kwargs:
    """


class SegmentationModel:
    """
    Base class for segmentation models.

    Contains core shared functions related contained to cell and nuclei segmentation.
    Specific segmentation models can be implemented by inheriting from this class.

    This class is not instantiated by user but used in the background by the functional API.

    Parameters
    ----------
    model
        Underlying segmentation model.
    """

    def __init__(
        self,
        model: Any,
    ):
        self.model = model

    @d.get_full_description(base="segment")
    @d.get_sections(base="segment", sections=["Parameters", "Returns"])
    @d.dedent
    def segment(self, img: np.ndarray, **kwargs) -> np.ndarray:
        """
        Segment an image.

        Parameters
        ----------
        %(img_hr)s

        Returns
        -------
        Segmentation mask for the high-resolution image of shape (x, y, 1).
        """
        # TODO: make sure that the dtype is correct
        return self._segment(img, **kwargs)

    # TODO: I'd rather make the public method abstract, so that its docs are seen for general user
    @abc.abstractmethod
    def _segment(self, arr: np.ndarray, **kwargs) -> np.ndarray:
        pass


class SegmentationModelBlob(SegmentationModel):
    """Segmentation model based on :mod:`skimage` blob detection."""

    @d.dedent
    def _segment(self, img: np.ndarray, invert: bool = True, **kwargs) -> np.ndarray:
        """
        %(segment.full_desc)s

        Parameters
        ----------
        %(segment.parameters)s
        kwargs
            Keyword arguments for :paramref:`_model`.

        Returns
        -------
        %(segment.returns)s
        """  # noqa: D400
        if invert:
            img = 0.0 - img

        if self.model == "log":
            y = skimage.feature.blob_log(image=img, **kwargs)
        elif self.model == "dog":
            y = skimage.feature.blob_dog(image=img, **kwargs)
        elif self.model == "doh":
            y = skimage.feature.blob_doh(image=img, **kwargs)
        else:
            raise ValueError("did not recognize self.model %s" % self.model)
        return y


class SegmentationModelWatershed(SegmentationModel):
    """Segmentation model based on :mod:`skimage` watershed segmentation."""

    @d.dedent
    def _segment(self, arr: np.ndarray, thresh: float = 0.5, geq: bool = True, **kwargs) -> np.ndarray:
        """
        %(segment.full_desc)s

        Parameters
        ----------
        %(segment.parameters)s
        thresh
             Threshold for creation of masked image. The areas to segment should be contained in this mask.
        geq
            Treat ``thresh`` as upper or lower (greater-equal = geq) bound for defining areas to segment.
            If ``geq=True``, mask is defined as ``mask = arr >= thresh``, meaning high values in arr
            denote areas to segment.
        kwargs
            Keyword arguments for :paramref:`_model`.

        Returns
        -------
        %(segment.returns)s
        """  # noqa: D400
        from scipy import ndimage as ndi

        from skimage.util import invert
        from skimage.feature import peak_local_max
        from skimage.segmentation import watershed

        # TODO check if threshold is in [0, 1]. - no threshold does not need to be in [0, 1]
        # TODO check image dtype/ranges
        # get binarized image
        if geq:
            mask = arr >= thresh
        else:
            mask = arr < thresh

        # calculate markers as maximal distanced points from background (locally)
        distance = ndi.distance_transform_edt(mask)
        local_maxi = peak_local_max(distance, indices=False, footprint=np.ones((5, 5)), labels=mask)
        markers = ndi.label(local_maxi)[0]
        return watershed(invert(arr), markers, mask=mask)


class SegmentationModelPretrainedTensorflow(SegmentationModel):
    """Segmentation model using :mod:`tensorflow` model."""

    def __init__(self, model, **_kwargs):
        import tensorflow as tf

        # TODO: maybe just check it's callable?
        assert isinstance(model, tf.keras.model.Model), "Model should be a tf keras model instance."
        super().__init__(model=model)

    @d.dedent
    def _segment(self, arr: np.ndarray, **kwargs) -> np.ndarray:
        """
        %(segment.full_desc)s

        Parameters
        -----------
        %(segment.parameters)s
        kwargs
            Keyword arguments for the :paramref:`_model`.

        Returns
        -------
        %(segment.returns)s
        """  # noqa: D400
        # Uses callable tensorflow keras model.
        return self.model(arr, **kwargs)


@d.dedent
@inject_docs(m=SegmentationBackend)
def segment_img(
    img: ImageContainer,
    img_id: str,
    model_group: Union[str],
    model_instance: Optional[Union[str, SegmentationModel]] = None,
    model_kwargs: Mapping[str, Any] = MappingProxyType({}),
    channel_idx: Optional[int] = 0,
    xs: Optional[int] = None,
    ys: Optional[int] = None,
    key_added: Optional[str] = None,
    copy: bool = False,
) -> Union[None, ImageContainer]:
    """
    %(segment.full_desc)s

    If xs and ys are defined, iterate over crops of size `(xs,ys)` and segment those.
    Recommended for large images.

    Parameters
    ----------
    %(img_container)s
    img_id
        Key of image object to segment.
    model_group
        Segmentation method to use. Available are:

            - `{m.BLOB.s!r}`: Blob extraction with :mod:`skimage`.
            - `{m.WATERSHED.s!r}`: TODO.
            - `{m.TENSORFLOW.s!r}`: :mod:`tensorflow` executable model.

    model_instance
        TODO: this logic should be refactored.
        Instance of executable segmentation model or name of specific method within ``model_group``.
    model_kwargs
        Keyword arguments for :meth:`squidpy.im.SegmentationModel.segment`.
    channel_idx
        Channel index to use for segmentation.
    %(width_height)s
    key_added
        Key of new image sized array to add into img object. Defaults to ``segmented_{{model_group}}``.
    %(copy_cont)s

    Returns
    -------
<<<<<<< HEAD
    None
        If ``copy = False``: Stores processed image in ``img`` with key ``key_added``.
    :class:`ImageContainer`
        Segmented image with key ``key_added``.
=======
    Nothing, just updates ``img``.
>>>>>>> 8c228bb1
    """  # noqa: D400
    channel_id = "mask"  # TODO could make this a parameter
    model_group = SegmentationBackend(model_group)

    if model_group == SegmentationBackend.BLOB:
        segmentation_model = SegmentationModelBlob(model=model_instance)
    elif model_group == SegmentationBackend.WATERSHED:
        segmentation_model = SegmentationModelWatershed(model=model_instance)
    elif model_group == SegmentationBackend.TENSORFLOW:
        segmentation_model = SegmentationModelPretrainedTensorflow(model=model_instance)
    else:
        raise NotImplementedError(model_group)

    img_id_new = "segmented_" + model_group.s if key_added is None else key_added

    # segment crops
    xcoord = []
    ycoord = []
    crops = []  # segmented crops will be numpy arrays
    for crop, x, y in img.generate_equal_crops(xs=xs, ys=ys):
        xcoord.append(x)
        ycoord.append(y)
        crops.append(segmentation_model.segment(crop[img_id][{"channels": channel_idx}].values, **model_kwargs))

    # By convention, segments are numbered from 1..number of segments within each crop.
    # Next, we have to account for that before merging the crops so that segments are not confused.
    # TODO use overlapping crops to not create confusion at boundaries
    counter = 0
    for i, x in enumerate(crops):
        crop_new = x
        num_segments = np.max(x)
        crop_new[crop_new > 0] = crop_new[crop_new > 0] + counter
        counter += num_segments
        crops[i] = ImageContainer(crop_new, img_id=img_id_new, channel_id=channel_id)

    img_segmented = ImageContainer.uncrop_img(crops=crops, x=xcoord, y=ycoord, shape=img.shape)
    if copy:
        return img_segmented
    else:
        # add segmented image to img
        img.add_img(img=img_segmented[img_id_new], img_id=img_id_new)


# TODO dead code?
@d.dedent
def segment_crops(
    img: ImageContainer,
    img_id: str,
    segmented_img_id: str,
    xs: Optional[int] = None,
    ys: Optional[int] = None,
) -> List[xr.DataArray]:
    """
    %(segment.full_desc)s

    Parameters
    ----------
    %(img_container)s
    img_id
        Key of image object to take crops from.
    segmented_img_id
        Key of image object that contains segments.
    %(width_height)s # TODO add support as soon as crop supports this

    Returns
    -------
    Crops centred on segments.
    """  # noqa: D400
    segment_centres = [
        (
            np.mean(np.where(img.data[segmented_img_id] == i)[0]),
            np.mean(np.where(img.data[segmented_img_id] == i)[1]),
        )
        for i in np.sort(list(set(np.unique(img.data[segmented_img_id])) - {0}))
    ]
    return [img.crop(x=int(xi), y=int(yi), xs=xs, ys=ys, img_id=img_id) for xi, yi in segment_centres]<|MERGE_RESOLUTION|>--- conflicted
+++ resolved
@@ -12,13 +12,8 @@
 import skimage
 
 from squidpy._docs import d, inject_docs
-from squidpy.im.crop import uncrop_img
 from squidpy.im.object import ImageContainer
 from squidpy.constants._constants import SegmentationBackend
-<<<<<<< HEAD
-from .object import ImageContainer
-=======
->>>>>>> 8c228bb1
 
 
 # TODO: dead code?
@@ -232,14 +227,8 @@
 
     Returns
     -------
-<<<<<<< HEAD
-    None
-        If ``copy = False``: Stores processed image in ``img`` with key ``key_added``.
-    :class:`ImageContainer`
-        Segmented image with key ``key_added``.
-=======
-    Nothing, just updates ``img``.
->>>>>>> 8c228bb1
+    If ``copy = False`` stores processed image in ``img`` with key ``key_added``.
+    Otherwise returns segmented image.
     """  # noqa: D400
     channel_id = "mask"  # TODO could make this a parameter
     model_group = SegmentationBackend(model_group)
