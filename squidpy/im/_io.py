--- conflicted
+++ resolved
@@ -88,11 +88,7 @@
 
 def _infer_dimensions(
     obj: Union[np.ndarray, xr.DataArray, str],
-<<<<<<< HEAD
     infer_dimensions: Union[InferDimensions, Tuple[str]] = InferDimensions.DEFAULT,
-) -> Tuple[Tuple[int, ...], Tuple[str, ...], np.dtype]:  # type: ignore[type-arg]
-=======
-    infer_dimensions: InferDimensions = InferDimensions.DEFAULT,
 ) -> Tuple[Tuple[int, ...], Tuple[str, ...], np.dtype, Tuple[int, ...]]:  # type: ignore[type-arg]
     def dims(order: List[int]) -> Tuple[str, ...]:
         return tuple(np.array(["z", "y", "x", "channels"], dtype=object)[np.argsort(order)])
@@ -111,7 +107,6 @@
 
         return dims([z, y, x, c])
 
->>>>>>> 63087d85
     if isinstance(obj, str):
         shape, dtype = _get_image_shape_dtype(obj)
     else:
@@ -124,7 +119,7 @@
         if len(infer_dimensions) != ndim:
             raise ValueError(f"Image is `{ndim}` dimensional, cannot assign to dims `{infer_dimensions}`.")
         add_shape = tuple([1] * (4 - ndim))
-        return shape + add_shape, infer_dimensions, dtype
+        return shape + add_shape, infer_dimensions, dtype, tuple(range(4 - ndim, 4))
 
     if ndim == 2:
         # assume only spatial dims are present
