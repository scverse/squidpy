"""Functions exposed: process_img()."""

from types import MappingProxyType
from typing import Any, Union, Mapping, Optional

import skimage
import skimage.filters

from squidpy._docs import d, inject_docs
from squidpy.im.crop import uncrop_img
from squidpy.im.object import ImageContainer
from squidpy.constants._constants import Processing
<<<<<<< HEAD
from .object import ImageContainer
=======
>>>>>>> 8c228bb1


@d.dedent
@inject_docs(p=Processing)
def process_img(
    img: ImageContainer,
    img_id: str,
    processing: Union[str],
    processing_kwargs: Mapping[str, Any] = MappingProxyType({}),
    xs: Optional[int] = None,
    ys: Optional[int] = None,
    key_added: Optional[str] = None,
    channel_id: str = "channels",
    copy: bool = False,
) -> Union[None, ImageContainer]:
    """
    Process an image.

    Note that crop-wise processing can save memory but may change behaviour of cropping if global statistics are used.
    Leave ``xs`` and ``ys`` as `None` in order to process the full image in one go.

    Parameters
    ----------
    %(img_container)s
    img_id
        Key of image object to process.
    processing
        Name of processing method to use. Available are:

            - `{p.SMOOTH.s!r}`: :func:`skimage.filters.gaussian`.
            - `{p.GRAY.s!r}`: :func:`skimage.color.rgb2gray`.

    processing_kwargs
        Key word arguments to processing method specified by ``processing``.
    %(width_height)s
    key_added
        Key of new image layer to add into img object. Defaults to ``{{img_id}}_{{processing}}``.
    channel_id
        Name of the channel dimension of the new image layer. Default is "channels".
    %(copy_cont)s

    Returns
    -------
<<<<<<< HEAD
    None
        If ``copy = False``: Stores processed image in ``img`` with key ``key_added``.
    :class:`ImageContainer`
        Processed image with key ``key_added``.
=======
    Nothing, just updates ``img``.
>>>>>>> 8c228bb1
    """
    # Note: for processing function that modify the number of channels, need to add a channel_id argument
    processing = Processing(processing)
    img_id_new = img_id + "_" + str(processing) if key_added is None else key_added

    # process crops
    xcoord = []
    ycoord = []
    crops = []
    for crop, x, y in img.generate_equal_crops(xs=xs, ys=ys):
        xcoord.append(x)
        ycoord.append(y)
        if processing == Processing.SMOOTH:
            crops.append(
                ImageContainer(
                    skimage.filters.gaussian(crop[img_id], **processing_kwargs),
                    img_id=img_id_new,
                    channel_id=channel_id,
                )
            )
        elif processing == Processing.GRAY:
            crops.append(
                ImageContainer(
                    skimage.color.rgb2gray(crop[img_id], **processing_kwargs), img_id=img_id_new, channel_id=channel_id
                )
            )
        else:
            raise NotImplementedError(processing)

    # Reassemble image:
    img_proc = ImageContainer.uncrop_img(crops=crops, x=xcoord, y=ycoord, shape=img.shape)

    if copy:
        return img_proc
    else:
        img.add_img(img=img_proc[img_id_new], img_id=img_id_new)<|MERGE_RESOLUTION|>--- conflicted
+++ resolved
@@ -7,13 +7,8 @@
 import skimage.filters
 
 from squidpy._docs import d, inject_docs
-from squidpy.im.crop import uncrop_img
 from squidpy.im.object import ImageContainer
 from squidpy.constants._constants import Processing
-<<<<<<< HEAD
-from .object import ImageContainer
-=======
->>>>>>> 8c228bb1
 
 
 @d.dedent
@@ -57,14 +52,8 @@
 
     Returns
     -------
-<<<<<<< HEAD
-    None
-        If ``copy = False``: Stores processed image in ``img`` with key ``key_added``.
-    :class:`ImageContainer`
-        Processed image with key ``key_added``.
-=======
-    Nothing, just updates ``img``.
->>>>>>> 8c228bb1
+    Nothing, just updates ``img`` with the processed image in layer ``key_added``.
+    If ``copy = True``, returns the processed image
     """
     # Note: for processing function that modify the number of channels, need to add a channel_id argument
     processing = Processing(processing)
