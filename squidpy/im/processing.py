--- conflicted
+++ resolved
@@ -88,21 +88,10 @@
         else:
             raise NotImplementedError(processing)
 
-<<<<<<< HEAD
     # Reassemble image:
     img_proc = ImageContainer.uncrop_img(crops=crops, x=xcoord, y=ycoord, shape=img.shape)
-=======
-    channel_id = img.data[img_id].dims[0]  # channels are named the same as in source image
-    # Make sure crops are xarrays:
-    if not isinstance(crops[0], xr.DataArray):
-        dims = [channel_id, "y", "x"]
-        crops = [xr.DataArray(x, dims=dims) for x in crops]
-    # Reassemble im:
-    img_proc = uncrop_img(crops=crops, x=xcoord, y=ycoord, shape=img.shape, channel_id=channel_id)
-    img_id_new = (img_id + "_" + processing.v if key_added is None else key_added) if copy else img_id
->>>>>>> e339bcd9
 
     if copy:
-        return img_proc
+        return img_proc  # type: ignore[no-any-return]
     else:
         img.add_img(img=img_proc[img_id_new], img_id=img_id_new)