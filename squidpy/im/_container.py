--- conflicted
+++ resolved
@@ -84,13 +84,8 @@
     ----------
     %(add_img.parameters)s
     scale
-<<<<<<< HEAD
-        Scalefactor of the image with respect to the spatial coords saved in
-        the accompanying :class:`ad.AnnData`.
-=======
         Scaling factor of the image with respect to the spatial coordinates
         saved in the accompanying :class:`anndata.AnnData`.
->>>>>>> afea0a80
 
     Raises
     ------
@@ -101,10 +96,7 @@
         self,
         img: Optional[Input_t] = None,
         layer: str = "image",
-<<<<<<< HEAD
-=======
         lazy: bool = True,
->>>>>>> afea0a80
         scale: float = 1.0,
         **kwargs: Any,
     ):
@@ -430,14 +422,10 @@
             raise ValueError("Width of the crop is empty.")
 
         crop = self.data.isel(x=slice(coords.x0, coords.x1), y=slice(coords.y0, coords.y1)).copy(deep=False)
-<<<<<<< HEAD
         if len(crop.z) > 1 and library_id is not None:
             crop = crop.where(crop.library_id == library_id, drop=True)
-        crop.attrs[Key.img.coords] = coords
-=======
         crop.attrs = _update_attrs_coords(crop.attrs, coords)
 
->>>>>>> afea0a80
         if orig != coords:
             padding = orig - coords
 
@@ -649,13 +637,15 @@
         obs_names = _assert_non_empty_sequence(obs_names, name="observations")
         adata = adata[obs_names, :]
 
-<<<<<<< HEAD
+        scale = self.data.attrs.get(Key.img.scale, 1)
+        spatial = adata.obsm[spatial_key][:, :2]
+
         # get library_id
         if len(self.data.z) > 1 and library_id is None:
             # assign from adata TODO raise nicer error message if not exists
             library_ids = adata.obs["library_id"]
         else:
-            if len(self.data.z):
+            if len(self.data.z) > 1:
                 logg.warning(
                     f"ImageContainer has {len(self.data.z)} z dimensions, \
                     will use library_id {library_id} for all of them."
@@ -663,22 +653,11 @@
             library_id = Key.uns.library_id(adata, spatial_key=spatial_key, library_id=library_id)
             library_ids = [library_id] * len(adata.obs)
 
-        spatial = adata.obsm[spatial_key][:, :2]
-
         for i, obs in enumerate(adata.obs_names):
-            # TODO use scale attr here to scale higres coords + diameter
-            s = self.data.attrs["scale"]
-            diameter = adata.uns[spatial_key][library_ids[i]]["scalefactors"]["spot_diameter_fullres"] * s
+            # get spot diameter of current obs (might be different library ids)
+            diameter = Key.uns.spot_diameter(adata, spatial_key=spatial_key, library_id=library_ids[i]) * scale
             radius = int(round(diameter // 2 * spot_scale))
-            crop = self.crop_center(
-                y=int(spatial[i][1] * s), x=int(spatial[i][0] * s), radius=radius, library_id=library_ids[i], **kwargs
-            )
-=======
-        scale = self.data.attrs.get(Key.img.scale, 1)
-        diameter = Key.uns.spot_diameter(adata, spatial_key=spatial_key, library_id=library_id) * scale
-        radius = int(round(diameter // 2 * spot_scale))
-
-        for i, obs in enumerate(adata.obs_names):
+
             # get coords in image pixel space from original space
             y = int(spatial[i][1] * scale)
             x = int(spatial[i][0] * scale)
@@ -688,7 +667,6 @@
                 y = int(y - self.data.attrs[Key.img.coords].y0)
                 x = int(x - self.data.attrs[Key.img.coords].x0)
             crop = self.crop_center(y=y, x=x, radius=radius, **kwargs)
->>>>>>> afea0a80
             crop.data.attrs[Key.img.obs] = obs
             crop = crop._maybe_as_array(as_array)
 
