--- conflicted
+++ resolved
@@ -8,16 +8,11 @@
 import numpy as np
 import xarray as xr
 
+from imageio import imread
 import skimage
-from imageio import imread
 
 from squidpy._docs import d
-<<<<<<< HEAD
 from squidpy.im._utils import _num_pages, _scale_xarray, _unique_order_preserving
-=======
-from squidpy.im.crop import crop_img
-from squidpy.im._utils import _num_pages, _unique_order_preserving
->>>>>>> 8c228bb1
 from squidpy.constants._pkg_constants import Key
 
 Pathlike_t = Union[str, Path]
@@ -122,12 +117,7 @@
 
         Returns
         -------
-<<<<<<< HEAD
-        None
-            Nothing, just saves the data.
-=======
-        TODO
->>>>>>> 8c228bb1
+        Nothing, just saves the data to ``fname``.
         """
         self.data.to_netcdf(fname, mode="a")
 
@@ -166,12 +156,7 @@
 
         Returns
         -------
-<<<<<<< HEAD
-        None
-            Nothing, just adds img to `.data`
-=======
-        Array containing the loaded image.
->>>>>>> 8c228bb1
+        Nothing, just adds loaded img to ``data`` with key ``img_id``.
 
         Raises
         ------
@@ -272,9 +257,7 @@
 
         Returns
         -------
-<<<<<<< HEAD
-        :class:`ImageContainer`
-            cropped ImageContainer
+        cropped image.
         """
         # get conversion function
         if dtype is not None:
@@ -339,17 +322,6 @@
         crop_cont = ImageContainer()
         crop_cont.data = crop
         return crop_cont
-=======
-        Array of shape ``(channels, y, x)``.
-        """
-        if img_id is None:
-            img_id = list(self.data.keys())[0]
-
-        img = self.data.data_vars[img_id]
-        return crop_img(img=img, x=x, y=y, xs=xs, ys=ys, **kwargs)
-
-    d.delete_kwargs(base_key="crop_corner.parameters", kwargs="kwargs")
->>>>>>> 8c228bb1
 
     @d.dedent
     def crop_center(
@@ -409,15 +381,10 @@
         -------
         Triple of the following:
 
-<<<<<<< HEAD
-                - crop of size ``(ys, xs)``.
-                - x-position of the crop.
-                - y-position of the crop.
-=======
-            - crops of shape ``(channels, y, x)``.
-            - x-positions of the crops.
-            - y-positions of the crops.
->>>>>>> 8c228bb1
+            - crop of size ``(ys, xs)``.
+            - x-position of the crop.
+            - y-position of the crop.
+
         """
         if xs is None:
             xs = self.data.x.shape[0]
@@ -467,14 +434,9 @@
         ------
         Tuple of the following:
 
-<<<<<<< HEAD
-                - :class:`ImageContainer`: crop at the spot position.
-                - :class:`str`: obs_id of spot from ``adata``.
-
-=======
+            - crop of size ``(ys, xs)``.
             - obs_id of spot from ``adata``.
-            - crop of shape ``(channels, y, x)``.
->>>>>>> 8c228bb1
+
         """
         if dataset_name is None:
             dataset_name = list(adata.uns[Key.uns.spatial].keys())[0]
@@ -515,12 +477,11 @@
         y
             Y coord of crop in pixel space. TODO: nice to have - relative space.
         shape
-            Shape of full image (y, x).
+            Shape of full image ``(y, x)``.
 
         Returns
         -------
-        :class:`ImageContainer`
-            assembled image with shape (y, x)
+        assembled image with shape ``(y, x)``
         """
         # TODO: maybe more descriptive names (y==height, x==width)? + extract to constants...
         # TODO: rewrite asserts
