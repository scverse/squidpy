--- conflicted
+++ resolved
@@ -72,11 +72,7 @@
     numba=("https://numba.readthedocs.io/en/stable/", None),
     xarray=("https://xarray.pydata.org/en/stable/", None),
     omnipath=("https://omnipath.readthedocs.io/en/latest", None),
-<<<<<<< HEAD
-    napari=("https://napari.org/docs/", None),
-=======
     napari=("https://napari.org/docs/dev/", None),
->>>>>>> 8c228bb1
 )
 
 # Add any paths that contain templates here, relative to this directory.
