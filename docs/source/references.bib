--- conflicted
+++ resolved
@@ -100,7 +100,6 @@
 	journal = {bioRxiv}
 }
 
-<<<<<<< HEAD
 @article{andersson2021,
 	author = {Anderson, Alma and Lundeberg, Joakim},
 	title = {sepal: Identifying Transcript Profiles with Spatial Patterns by Diffusion-based Modeling},
@@ -108,7 +107,8 @@
 	doi = {10.1093/bioinformatics/btab164},
 	publisher = {Oxford University Press},
 	journal = {Bioinformatics}
-=======
+}
+
 @book{Baddeley2015-lm,
   title     = "Spatial Point Patterns: Methodology and Applications with {R}",
   author    = "Baddeley, Adrian and Rubak, Ege and Turner, Rolf",
@@ -122,5 +122,4 @@
   month     =  nov,
   year      =  2015,
   language  = "en"
->>>>>>> c1413657
 }